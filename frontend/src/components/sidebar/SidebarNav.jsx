import { ChevronRight } from "lucide-react"
<<<<<<< HEAD
import { useNavigate } from "react-router-dom"
=======
>>>>>>> d759b1b1
import {
    Collapsible,
    CollapsibleContent,
    CollapsibleTrigger,
} from "@/components/ui/collapsible"
import {
    SidebarGroup,
    SidebarGroupLabel,
    SidebarMenu,
    SidebarMenuButton,
    SidebarMenuItem,
    SidebarMenuSub,
    SidebarMenuSubButton,
    SidebarMenuSubItem,
} from "@/components/ui/sidebar"

export function SidebarNav({ items }) {
    const navigate = useNavigate()
    return (
        <SidebarGroup>
            <SidebarGroupLabel>Platform</SidebarGroupLabel>
            <SidebarMenu>
<<<<<<< HEAD
                {items.map((item) => (
                    <Collapsible
                        key={item.title}
                        asChild
                        defaultOpen={item.isActive}
                        className="group/collapsible"
                    >
                        <SidebarMenuItem>
                            <CollapsibleTrigger asChild>
                                <SidebarMenuButton tooltip={item.title}
                                    onClick={() => {
                                        if (!item.items || item.items.length === 0) {
                                            navigate(item.url)
                                        }
                                    }}
                                >
                                    {item.icon && <item.icon />}
                                    <span>{item.title}</span>
                                    {item.items && item.items.length > 0 && (
                                        <ChevronRight className="ml-auto transition-transform duration-200 group-data-[state=open]/collapsible:rotate-90" />
                                    )}
                                </SidebarMenuButton>
                            </CollapsibleTrigger>
                            <CollapsibleContent>
                                <SidebarMenuSub>
                                    {item.items?.map((subItem) => (
                                        <SidebarMenuSubItem key={subItem.title}>
                                            <SidebarMenuSubButton onClick={() => navigate(subItem.url)}>
                                                <span>{subItem.title}</span>
                                            </SidebarMenuSubButton>
                                        </SidebarMenuSubItem>
                                    ))}
                                </SidebarMenuSub>
                            </CollapsibleContent>
=======
                {items.map((item) => {
                    const hasSubItems = item.items && item.items.length > 0;

                    return hasSubItems ? (
                        // --- Collapsible item ---
                        <Collapsible
                            key={item.title}
                            asChild
                            defaultOpen={item.isActive}
                            className="group/collapsible"
                        >
                            <SidebarMenuItem>
                                <CollapsibleTrigger asChild>
                                    <SidebarMenuButton tooltip={item.title}>
                                        {item.icon && <item.icon />}
                                        <span>{item.title}</span>
                                        <ChevronRight className="ml-auto transition-transform duration-200 group-data-[state=open]/collapsible:rotate-90" />
                                    </SidebarMenuButton>
                                </CollapsibleTrigger>

                                <CollapsibleContent>
                                    <SidebarMenuSub>
                                        {item.items.map((subItem) => (
                                            <SidebarMenuSubItem key={subItem.title}>
                                                <SidebarMenuSubButton asChild>
                                                    <a href={subItem.url}>
                                                        <span>{subItem.title}</span>
                                                    </a>
                                                </SidebarMenuSubButton>
                                            </SidebarMenuSubItem>
                                        ))}
                                    </SidebarMenuSub>
                                </CollapsibleContent>
                            </SidebarMenuItem>
                        </Collapsible>
                    ) : (
                        // --- Single item ---
                        <SidebarMenuItem key={item.title}>
                            <SidebarMenuButton asChild tooltip={item.title}>
                                <a href={item.url}>
                                    {item.icon && <item.icon />}
                                    <span>{item.title}</span>
                                </a>
                            </SidebarMenuButton>
>>>>>>> d759b1b1
                        </SidebarMenuItem>
                    );
                })}
            </SidebarMenu>
        </SidebarGroup>
    )
}<|MERGE_RESOLUTION|>--- conflicted
+++ resolved
@@ -1,8 +1,4 @@
 import { ChevronRight } from "lucide-react"
-<<<<<<< HEAD
-import { useNavigate } from "react-router-dom"
-=======
->>>>>>> d759b1b1
 import {
     Collapsible,
     CollapsibleContent,
@@ -20,75 +16,35 @@
 } from "@/components/ui/sidebar"
 
 export function SidebarNav({ items }) {
-    const navigate = useNavigate()
+
     return (
         <SidebarGroup>
             <SidebarGroupLabel>Platform</SidebarGroupLabel>
+
             <SidebarMenu>
-<<<<<<< HEAD
-                {items.map((item) => (
-                    <Collapsible
-                        key={item.title}
-                        asChild
-                        defaultOpen={item.isActive}
-                        className="group/collapsible"
-                    >
-                        <SidebarMenuItem>
-                            <CollapsibleTrigger asChild>
-                                <SidebarMenuButton tooltip={item.title}
-                                    onClick={() => {
-                                        if (!item.items || item.items.length === 0) {
-                                            navigate(item.url)
-                                        }
-                                    }}
-                                >
-                                    {item.icon && <item.icon />}
-                                    <span>{item.title}</span>
-                                    {item.items && item.items.length > 0 && (
-                                        <ChevronRight className="ml-auto transition-transform duration-200 group-data-[state=open]/collapsible:rotate-90" />
-                                    )}
-                                </SidebarMenuButton>
-                            </CollapsibleTrigger>
-                            <CollapsibleContent>
-                                <SidebarMenuSub>
-                                    {item.items?.map((subItem) => (
-                                        <SidebarMenuSubItem key={subItem.title}>
-                                            <SidebarMenuSubButton onClick={() => navigate(subItem.url)}>
-                                                <span>{subItem.title}</span>
-                                            </SidebarMenuSubButton>
-                                        </SidebarMenuSubItem>
-                                    ))}
-                                </SidebarMenuSub>
-                            </CollapsibleContent>
-=======
                 {items.map((item) => {
-                    const hasSubItems = item.items && item.items.length > 0;
+                    const hasSubItems = item.items?.length > 0
 
                     return hasSubItems ? (
-                        // --- Collapsible item ---
                         <Collapsible
                             key={item.title}
                             asChild
-                            defaultOpen={item.isActive}
-                            className="group/collapsible"
-                        >
+                            defaultOpen={item.isActive}>
                             <SidebarMenuItem>
                                 <CollapsibleTrigger asChild>
                                     <SidebarMenuButton tooltip={item.title}>
                                         {item.icon && <item.icon />}
                                         <span>{item.title}</span>
-                                        <ChevronRight className="ml-auto transition-transform duration-200 group-data-[state=open]/collapsible:rotate-90" />
+                                        <ChevronRight className="ml-auto transition-transform group-data-[state=open]/collapsible:rotate-90" />
                                     </SidebarMenuButton>
                                 </CollapsibleTrigger>
 
                                 <CollapsibleContent>
                                     <SidebarMenuSub>
-                                        {item.items.map((subItem) => (
-                                            <SidebarMenuSubItem key={subItem.title}>
+                                        {item.items.map((sub) => (
+                                            <SidebarMenuSubItem key={sub.title}>
                                                 <SidebarMenuSubButton asChild>
-                                                    <a href={subItem.url}>
-                                                        <span>{subItem.title}</span>
-                                                    </a>
+                                                    <a href={sub.url}>{sub.title}</a>
                                                 </SidebarMenuSubButton>
                                             </SidebarMenuSubItem>
                                         ))}
@@ -97,7 +53,6 @@
                             </SidebarMenuItem>
                         </Collapsible>
                     ) : (
-                        // --- Single item ---
                         <SidebarMenuItem key={item.title}>
                             <SidebarMenuButton asChild tooltip={item.title}>
                                 <a href={item.url}>
@@ -105,9 +60,8 @@
                                     <span>{item.title}</span>
                                 </a>
                             </SidebarMenuButton>
->>>>>>> d759b1b1
                         </SidebarMenuItem>
-                    );
+                    )
                 })}
             </SidebarMenu>
         </SidebarGroup>
