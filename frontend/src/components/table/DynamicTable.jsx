import React, { useState, useMemo } from "react";
import { flexRender, getCoreRowModel, useReactTable } from "@tanstack/react-table";
import {
    Table,
    TableBody,
    TableCell,
    TableHead,
    TableHeader,
    TableRow,
} from "@/components/ui/table";
import TablePagination from "./TablePagination";
import { useTailwindBreakpoint } from "./useTailwindBreakpoint";
import { ChevronRight, ChevronDown } from "lucide-react";
import {
    Tooltip,
    TooltipContent,
    TooltipProvider,
    TooltipTrigger,
} from "@/components/ui/tooltip";

const DynamicTable = ({ columns: initialColumns, data, total, onPageChange, perPage, page }) => {

    const breakpoint = useTailwindBreakpoint();
    const [expandedRows, setExpandedRows] = useState({});

    const toggleRow = (rowId) =>
        setExpandedRows((prev) => ({ ...prev, [rowId]: !prev[rowId] }));

    const visibleLimit = useMemo(() => {
        switch (breakpoint) {
            case "default": return 1;
            case "xs": return 3;
            case "sm": return 4;
            case "md": return 6;
            case "lg":
            case "xl": return Infinity;
            default: return Infinity;
        }
    }, [breakpoint]);

    const needsExpander = initialColumns.length > visibleLimit;

    const columns = useMemo(() => {
        const actualVisibleLimit = breakpoint === 'default' ? initialColumns.length : visibleLimit;

        const visibleColumns = initialColumns.slice(0, actualVisibleLimit);

        if (breakpoint === 'default' || !needsExpander) return visibleColumns;

        const expanderColumn = {
            id: "expander",
            header: () => null,
            cell: ({ row }) => (
                <button
                    onClick={() => toggleRow(row.id)}
                    className=" w-6 h-6 flex items-center justify-center p-0.5 rounded-full  bg-[var(--muted)]  text-[var(--foreground)]  dark:bg-[var(--muted)]  dark:text-[var(--foreground)  shadow"
                >
                    {expandedRows[row.id] ? <ChevronDown size={16} /> : <ChevronRight size={16} />}
                </button>
            ),
            enableSorting: false,
            enableHiding: false,
            size: 50,
        };
        return [expanderColumn, ...visibleColumns];
    }, [initialColumns, visibleLimit, needsExpander, expandedRows, breakpoint]);

<<<<<<< HEAD
=======
const DynamicTable = ({
    columns,
    data,
    total,
    onPageChange,
    perPage,
    page,
    header,
    toolbar,
}) => {
>>>>>>> 87bcea67
    const table = useReactTable({
        data,
        columns,
        pageCount: Math.ceil(total / perPage),
        state: {
            pagination: {
                pageIndex: page - 1,
                pageSize: perPage,
            },
        },
        manualPagination: true,
        getCoreRowModel: getCoreRowModel(),
    });

    return (
<<<<<<< HEAD
        <div className="w-full mx-auto rounded-xl overflow-hidden">
            {breakpoint !== "default" ? (
                <TooltipProvider>

                    <Table className="table-fixed w-full">
                        <TableHeader>
                            {table.getHeaderGroups().map((headerGroup) => (
                                <TableRow
                                    key={headerGroup.id}
                                    className="bg-table-header hover:bg-table-header !border-b-2 border-table-border-light dark:bg-gray-background"
                                >
                                    {headerGroup.headers.map((header) => {
                                        const isExpander = header.column.id === "expander";
                                        return (
                                            <TableHead
                                                key={header.id}
                                                className={`font-bold text-white p-5 py-6  text-[16px] text-center truncate ${isExpander ? "w-[50px] p-2" : ""
                                                    }`}
                                            >
                                                {header.isPlaceholder
                                                    ? null
                                                    : flexRender(header.column.columnDef.header, header.getContext())}
                                            </TableHead>
                                        );
                                    })}
                                </TableRow>
                            ))}
                        </TableHeader>

                        <TableBody className="divide-y">
                            {table.getRowModel().rows?.length ? (
                                table.getRowModel().rows.map((row) => (
                                    <React.Fragment key={row.id}>
                                        <TableRow
                                            key={row.id}
                                            data-state={row.getIsSelected() && "selected"}
                                            className="bg-table-row-even dark:bg-light-gray hover:bg-table-row-even-hover text-black/70 dark:text-white/95 truncate"
                                        >
                                            {row.getVisibleCells().map((cell) => (

                                                <TableCell
                                                    key={cell.id}
                                                    className="px-3 py-3 text-[15px] text-table-text-color !font-bold dark:text-white border-b-2 border-white dark:border-white/60"
                                                >
                                                    <Tooltip delayDuration={800}>
                                                        <TooltipTrigger asChild>
                                                            <div className="max-w-[18ch] sm:max-w-[22ch] md:max-w-[26ch] overflow-hidden text-ellipsis whitespace-nowrap text-center cursor-default">
                                                                {flexRender(cell.column.columnDef.cell, cell.getContext())}
                                                            </div>
                                                        </TooltipTrigger>

                                                        <TooltipContent className="max-w-[300px] break-words bg-black text-white dark:bg-white dark:text-black">
                                                            <p>
                                                                {flexRender(cell.column.columnDef.cell, cell.getContext())}
                                                            </p>
                                                        </TooltipContent>
                                                    </Tooltip>
                                                </TableCell>
                                            ))}
                                        </TableRow>

                                        {expandedRows[row.id] && needsExpander && (
                                            <TableRow className="bg-table-row-even dark:bg-light-gray border-b-2  dark:border-white/60">
                                                <TableCell className="p-0 border-none" />
                                                <TableCell
                                                    colSpan={row.getVisibleCells().length - 1}
                                                    className="p-4 text-sm"
                                                >
                                                    <div className="grid gap-2">
                                                        {initialColumns.slice(visibleLimit).map((col, index) => {
                                                            const value =
                                                                col.cell
                                                                    ? flexRender(col.cell, {
                                                                        row,
                                                                        table,
                                                                        getValue: () => row.original[col.accessorKey],
                                                                    })
                                                                    : row.original[col.accessorKey];
                                                            return (
                                                                <div
                                                                    key={index}
                                                                    className="flex justify-between items-center border-b border-gray-300 dark:border-gray-700 last:border-b-0 pb-1"
                                                                >
                                                                    <strong className="font-semibold ">
                                                                        {typeof col.header === "function"
                                                                            ? flexRender(col.header, table)
                                                                            : col.header}
                                                                    </strong>
                                                                    <span className="text-right truncate max-w-[60%]">
                                                                        {value}
                                                                    </span>
                                                                </div>
                                                            );
                                                        })}
                                                    </div>
                                                </TableCell>
                                            </TableRow>
                                        )}
                                    </React.Fragment>
                                ))
                            ) : (
                                <TableRow>
                                    <TableCell colSpan={columns.length} className="h-24 text-center text-muted-foreground">
                                        No results.
                                    </TableCell>
                                </TableRow>
                            )}
                        </TableBody>
                    </Table>
                </TooltipProvider>
            ) : (
                <div className="px-2 py-4 space-y-4">
                    {table.getRowModel().rows.map((row) => (
                        <div
                            key={row.id}
                            className="bg-white dark:bg-gray-800 rounded-xl shadow border border-gray-300 dark:border-gray-700 p-4"
                        >
                            {initialColumns.map((col, index) => {
                                const value =
                                    col.cell
                                        ? flexRender(col.cell, {
                                            row,
                                            table,
                                            getValue: () => row.original[col.accessorKey],
                                        })
                                        : row.original[col.accessorKey];

                                return (
                                    <div key={index} className="mb-3 flex flex-col gap-0.5">
                                        <div className="text-xs font-medium text-gray-600 dark:text-gray-400">
                                            <strong className="font-semibold text-gray-700 dark:text-gray-400">
                                                {typeof col.header === "function"
                                                    ? flexRender(col.header, table)
                                                    : col.header}
                                            </strong>
                                        </div>
                                        <div className="text-sm font-semibold text-gray-900 dark:text-white truncate">
                                            {value}
                                        </div>
                                    </div>
                                );
                            })}
                        </div>
                    ))}
                </div>
            )}
            <div className="flex items-center justify-end py-4 p-2 gap-2 text-white bg-table-header dark:bg-gray-background border-t-2 border-table-border-light dark:border-table-border-dark">
=======
        <div className="w-full mx-auto rounded-2xl border border-table-border-light dark:border-gray-background bg-card shadow-lg">

            {(header || toolbar) && (
                <div className="flex items-center justify-between px-6 pt-4 pb-2">
                    <div className="flex-1 min-w-0">{header}</div>
                    {toolbar && <div className="flex items-center gap-2">{toolbar}</div>}
                </div>
            )}

            <div className="border-t border-table-border-light dark:border-gray-background" />

            <div className="overflow-hidden rounded-md">
                <Table className="min-w-full">
                    <TableHeader>
                        {table.getHeaderGroups().map((headerGroup) => (
                            <TableRow
                                key={headerGroup.id}
                                className="bg-card dark:bg-card"
                            >
                                {headerGroup.headers.map((header) => (
                                    <TableHead
                                        key={header.id}
                                        className="px-6 py-3 text-s text-center font-semibold uppercase tracking-wide text-table-header  dark:text-[#6c69ff]"
                                    >
                                        {flexRender(
                                            header.column.columnDef.header,
                                            header.getContext()
                                        )}
                                    </TableHead>
                                ))}
                            </TableRow>
                        ))}
                    </TableHeader>

                    <TableBody>
                        {table.getRowModel().rows?.length ? (
                            table.getRowModel().rows.map((row) => (
                                <TableRow
                                    key={row.id}
                                    className="transition-colors bg-card dark:bg-card 
                                    hover:bg-table-row-even-hover/90 dark:hover:bg-table-row-odd-hover"
                                >
                                    {row.getVisibleCells().map((cell) => (
                                        <TableCell
                                            key={cell.id}
                                            className="px-6 py-3 text-center whitespace-nowrap text-[15px] text-muted-foreground dark:text-muted-foreground font-medium"
                                        >
                                            {flexRender(
                                                cell.column.columnDef.cell,
                                                cell.getContext()
                                            )}
                                        </TableCell>
                                    ))}
                                </TableRow>
                            ))
                        ) : (
                            <TableRow>
                                <TableCell
                                    colSpan={columns.length}
                                    className="h-24 text-muted-foreground text-center"
                                >
                                    No results.
                                </TableCell>
                            </TableRow>
                        )}
                    </TableBody>
                </Table>
            </div>

            <div className="flex items-center rounded-md justify-between px-6 py-3 text-xs bg-table-header/5 dark:bg-gray-background border-t border-table-border-light dark:border-gray-background">
>>>>>>> 87bcea67
                <TablePagination
                    page={page}
                    perPage={perPage}
                    total={total}
                    onPageChange={onPageChange}
                />
            </div>
        </div>
    )
}

export default DynamicTable<|MERGE_RESOLUTION|>--- conflicted
+++ resolved
@@ -18,8 +18,16 @@
     TooltipTrigger,
 } from "@/components/ui/tooltip";
 
-const DynamicTable = ({ columns: initialColumns, data, total, onPageChange, perPage, page }) => {
-
+const DynamicTable = ({
+    columns: initialColumns,
+    data,
+    total,
+    onPageChange,
+    perPage,
+    page,
+    header,
+    toolbar,
+}) => {
     const breakpoint = useTailwindBreakpoint();
     const [expandedRows, setExpandedRows] = useState({});
 
@@ -40,12 +48,14 @@
 
     const needsExpander = initialColumns.length > visibleLimit;
 
+
     const columns = useMemo(() => {
-        const actualVisibleLimit = breakpoint === 'default' ? initialColumns.length : visibleLimit;
+        const actualVisibleLimit =
+            breakpoint === "default" ? initialColumns.length : visibleLimit;
 
         const visibleColumns = initialColumns.slice(0, actualVisibleLimit);
 
-        if (breakpoint === 'default' || !needsExpander) return visibleColumns;
+        if (breakpoint === "default" || !needsExpander) return visibleColumns;
 
         const expanderColumn = {
             id: "expander",
@@ -53,34 +63,23 @@
             cell: ({ row }) => (
                 <button
                     onClick={() => toggleRow(row.id)}
-                    className=" w-6 h-6 flex items-center justify-center p-0.5 rounded-full  bg-[var(--muted)]  text-[var(--foreground)]  dark:bg-[var(--muted)]  dark:text-[var(--foreground)  shadow"
+                    className="w-6 h-6 flex items-center justify-center rounded-full bg-[var(--muted)] text-[var(--foreground)] shadow"
                 >
                     {expandedRows[row.id] ? <ChevronDown size={16} /> : <ChevronRight size={16} />}
                 </button>
             ),
             enableSorting: false,
             enableHiding: false,
-            size: 50,
+            size: 40,
         };
+
         return [expanderColumn, ...visibleColumns];
     }, [initialColumns, visibleLimit, needsExpander, expandedRows, breakpoint]);
 
-<<<<<<< HEAD
-=======
-const DynamicTable = ({
-    columns,
-    data,
-    total,
-    onPageChange,
-    perPage,
-    page,
-    header,
-    toolbar,
-}) => {
->>>>>>> 87bcea67
     const table = useReactTable({
         data,
         columns,
+        manualPagination: true,
         pageCount: Math.ceil(total / perPage),
         state: {
             pagination: {
@@ -88,121 +87,136 @@
                 pageSize: perPage,
             },
         },
-        manualPagination: true,
         getCoreRowModel: getCoreRowModel(),
     });
 
     return (
-<<<<<<< HEAD
-        <div className="w-full mx-auto rounded-xl overflow-hidden">
+        <div className="w-full mx-auto rounded-2xl border border-table-border-light dark:border-gray-background bg-card shadow-lg overflow-hidden">
             {breakpoint !== "default" ? (
                 <TooltipProvider>
-
-                    <Table className="table-fixed w-full">
-                        <TableHeader>
-                            {table.getHeaderGroups().map((headerGroup) => (
-                                <TableRow
-                                    key={headerGroup.id}
-                                    className="bg-table-header hover:bg-table-header !border-b-2 border-table-border-light dark:bg-gray-background"
-                                >
-                                    {headerGroup.headers.map((header) => {
-                                        const isExpander = header.column.id === "expander";
-                                        return (
+                    {(header || toolbar) && (
+                        <div className="flex items-center justify-between px-6 pt-4 pb-2">
+                            <div className="flex-1 min-w-0">{header}</div>
+                            {toolbar && <div className="flex items-center gap-2">{toolbar}</div>}
+                        </div>
+                    )}
+
+                    <div className="border-t border-table-border-light dark:border-gray-background" />
+
+                    <div className="overflow-hidden rounded-md">
+                        <Table className="table-fixed w-full">
+                            <TableHeader>
+                                {table.getHeaderGroups().map((headerGroup) => (
+                                    <TableRow key={headerGroup.id} className="bg-card dark:bg-card">
+                                        {headerGroup.headers.map((header) => (
                                             <TableHead
                                                 key={header.id}
-                                                className={`font-bold text-white p-5 py-6  text-[16px] text-center truncate ${isExpander ? "w-[50px] p-2" : ""
+                                                className={`px-3 py-3 font-semibold text-center uppercase text-table-header dark:text-[#6c69ff] truncate ${header.column.id === "expander" ? "w-[40px] px-0" : ""
                                                     }`}
                                             >
-                                                {header.isPlaceholder
-                                                    ? null
-                                                    : flexRender(header.column.columnDef.header, header.getContext())}
+                                                {flexRender(
+                                                    header.column.columnDef.header,
+                                                    header.getContext()
+                                                )}
                                             </TableHead>
-                                        );
-                                    })}
-                                </TableRow>
-                            ))}
-                        </TableHeader>
-
-                        <TableBody className="divide-y">
-                            {table.getRowModel().rows?.length ? (
-                                table.getRowModel().rows.map((row) => (
-                                    <React.Fragment key={row.id}>
-                                        <TableRow
-                                            key={row.id}
-                                            data-state={row.getIsSelected() && "selected"}
-                                            className="bg-table-row-even dark:bg-light-gray hover:bg-table-row-even-hover text-black/70 dark:text-white/95 truncate"
-                                        >
-                                            {row.getVisibleCells().map((cell) => (
-
-                                                <TableCell
-                                                    key={cell.id}
-                                                    className="px-3 py-3 text-[15px] text-table-text-color !font-bold dark:text-white border-b-2 border-white dark:border-white/60"
-                                                >
-                                                    <Tooltip delayDuration={800}>
-                                                        <TooltipTrigger asChild>
-                                                            <div className="max-w-[18ch] sm:max-w-[22ch] md:max-w-[26ch] overflow-hidden text-ellipsis whitespace-nowrap text-center cursor-default">
-                                                                {flexRender(cell.column.columnDef.cell, cell.getContext())}
-                                                            </div>
-                                                        </TooltipTrigger>
-
-                                                        <TooltipContent className="max-w-[300px] break-words bg-black text-white dark:bg-white dark:text-black">
-                                                            <p>
-                                                                {flexRender(cell.column.columnDef.cell, cell.getContext())}
-                                                            </p>
-                                                        </TooltipContent>
-                                                    </Tooltip>
-                                                </TableCell>
-                                            ))}
-                                        </TableRow>
-
-                                        {expandedRows[row.id] && needsExpander && (
-                                            <TableRow className="bg-table-row-even dark:bg-light-gray border-b-2  dark:border-white/60">
-                                                <TableCell className="p-0 border-none" />
-                                                <TableCell
-                                                    colSpan={row.getVisibleCells().length - 1}
-                                                    className="p-4 text-sm"
-                                                >
-                                                    <div className="grid gap-2">
-                                                        {initialColumns.slice(visibleLimit).map((col, index) => {
-                                                            const value =
-                                                                col.cell
-                                                                    ? flexRender(col.cell, {
-                                                                        row,
-                                                                        table,
-                                                                        getValue: () => row.original[col.accessorKey],
-                                                                    })
-                                                                    : row.original[col.accessorKey];
-                                                            return (
-                                                                <div
-                                                                    key={index}
-                                                                    className="flex justify-between items-center border-b border-gray-300 dark:border-gray-700 last:border-b-0 pb-1"
-                                                                >
-                                                                    <strong className="font-semibold ">
-                                                                        {typeof col.header === "function"
-                                                                            ? flexRender(col.header, table)
-                                                                            : col.header}
-                                                                    </strong>
-                                                                    <span className="text-right truncate max-w-[60%]">
-                                                                        {value}
-                                                                    </span>
-                                                                </div>
-                                                            );
-                                                        })}
-                                                    </div>
-                                                </TableCell>
+                                        ))}
+                                    </TableRow>
+                                ))}
+                            </TableHeader>
+
+                            <TableBody className="divide-y">
+                                {table.getRowModel().rows?.length ? (
+                                    table.getRowModel().rows.map((row) => (
+                                        <React.Fragment key={row.id}>
+                                            <TableRow
+                                                key={row.id}
+                                                data-state={row.getIsSelected() && "selected"}
+                                                className="transition-colors bg-card dark:bg-card hover:bg-table-row-even-hover/90 dark:hover:bg-table-row-odd-hover"
+                                            >
+                                                {row.getVisibleCells().map((cell) => {
+                                                    const rendered = flexRender(
+                                                        cell.column.columnDef.cell,
+                                                        cell.getContext()
+                                                    );
+                                                    const meta = cell.column.columnDef.meta || {};
+                                                    const isExplicitComponent = meta.isComponent;
+                                                    return (
+                                                        <TableCell
+                                                            key={cell.id}
+                                                            className={`px-3 py-3 text-center whitespace-nowrap text-[15px] text-muted-foreground dark:text-muted-foreground font-medium  ${cell.column.id === "expander" ? "px-1" : ""}`}
+                                                        >
+                                                            {!isExplicitComponent ? (
+                                                                <Tooltip delayDuration={800}>
+                                                                    <TooltipTrigger asChild>
+                                                                        <div className="max-w-[18ch] sm:max-w-[22ch] md:max-w-[26ch] overflow-hidden text-ellipsis whitespace-nowrap text-center cursor-default">
+                                                                            {rendered}
+                                                                        </div>
+                                                                    </TooltipTrigger>
+
+                                                                    <TooltipContent className="max-w-[300px] break-words bg-black text-white dark:bg-white dark:text-black">
+                                                                        <div>{rendered}</div>
+                                                                    </TooltipContent>
+                                                                </Tooltip>
+                                                            ) : (
+                                                                <div className={`flex items-center justify-center w-full h-full px-0 py-0 text-xs sm:text-sm max-w-full`}>
+                                                                    {rendered}
+                                                                </div>)
+                                                            }
+                                                        </TableCell>
+                                                    );
+                                                })}
                                             </TableRow>
-                                        )}
-                                    </React.Fragment>
-                                ))
-                            ) : (
-                                <TableRow>
-                                    <TableCell colSpan={columns.length} className="h-24 text-center text-muted-foreground">
-                                        No results.
-                                    </TableCell>
-                                </TableRow>
-                            )}
-                        </TableBody>
-                    </Table>
+                                            {expandedRows[row.id] && needsExpander && (
+                                                <TableRow className="bg-table-row-even dark:bg-light-gray border-b dark:border-white/60">
+                                                    <TableCell className="p-0 border-none" />
+                                                    <TableCell
+                                                        colSpan={row.getVisibleCells().length - 1}
+                                                        className="p-4 text-sm"
+                                                    >
+                                                        <div className="grid gap-2">
+                                                            {initialColumns.slice(visibleLimit).map((col, index) => {
+                                                                const value =
+                                                                    col.cell
+                                                                        ? flexRender(col.cell, {
+                                                                            row,
+                                                                            table,
+                                                                            getValue: () =>
+                                                                                row.original[col.accessorKey],
+                                                                        })
+                                                                        : row.original[col.accessorKey];
+
+                                                                return (
+                                                                    <div
+                                                                        key={index}
+                                                                        className="flex justify-between items-center border-b border-gray-300 dark:border-gray-700 last:border-b-0 pb-1"
+                                                                    >
+                                                                        <strong>
+                                                                            {typeof col.header === "function"
+                                                                                ? flexRender(col.header, table)
+                                                                                : col.header}
+                                                                        </strong>
+                                                                        <span className="text-right truncate max-w-[60%]">
+                                                                            {value}
+                                                                        </span>
+                                                                    </div>
+                                                                );
+                                                            })}
+                                                        </div>
+                                                    </TableCell>
+                                                </TableRow>
+                                            )}
+                                        </React.Fragment>
+                                    ))
+                                ) : (
+                                    <TableRow>
+                                        <TableCell colSpan={columns.length} className="h-24 text-center text-muted-foreground">
+                                            No results.
+                                        </TableCell>
+                                    </TableRow>
+                                )}
+                            </TableBody>
+                        </Table>
+                    </div>
                 </TooltipProvider>
             ) : (
                 <div className="px-2 py-4 space-y-4">
@@ -224,7 +238,7 @@
                                 return (
                                     <div key={index} className="mb-3 flex flex-col gap-0.5">
                                         <div className="text-xs font-medium text-gray-600 dark:text-gray-400">
-                                            <strong className="font-semibold text-gray-700 dark:text-gray-400">
+                                            <strong className="text-gray-700 dark:text-gray-400">
                                                 {typeof col.header === "function"
                                                     ? flexRender(col.header, table)
                                                     : col.header}
@@ -240,79 +254,8 @@
                     ))}
                 </div>
             )}
-            <div className="flex items-center justify-end py-4 p-2 gap-2 text-white bg-table-header dark:bg-gray-background border-t-2 border-table-border-light dark:border-table-border-dark">
-=======
-        <div className="w-full mx-auto rounded-2xl border border-table-border-light dark:border-gray-background bg-card shadow-lg">
-
-            {(header || toolbar) && (
-                <div className="flex items-center justify-between px-6 pt-4 pb-2">
-                    <div className="flex-1 min-w-0">{header}</div>
-                    {toolbar && <div className="flex items-center gap-2">{toolbar}</div>}
-                </div>
-            )}
-
-            <div className="border-t border-table-border-light dark:border-gray-background" />
-
-            <div className="overflow-hidden rounded-md">
-                <Table className="min-w-full">
-                    <TableHeader>
-                        {table.getHeaderGroups().map((headerGroup) => (
-                            <TableRow
-                                key={headerGroup.id}
-                                className="bg-card dark:bg-card"
-                            >
-                                {headerGroup.headers.map((header) => (
-                                    <TableHead
-                                        key={header.id}
-                                        className="px-6 py-3 text-s text-center font-semibold uppercase tracking-wide text-table-header  dark:text-[#6c69ff]"
-                                    >
-                                        {flexRender(
-                                            header.column.columnDef.header,
-                                            header.getContext()
-                                        )}
-                                    </TableHead>
-                                ))}
-                            </TableRow>
-                        ))}
-                    </TableHeader>
-
-                    <TableBody>
-                        {table.getRowModel().rows?.length ? (
-                            table.getRowModel().rows.map((row) => (
-                                <TableRow
-                                    key={row.id}
-                                    className="transition-colors bg-card dark:bg-card 
-                                    hover:bg-table-row-even-hover/90 dark:hover:bg-table-row-odd-hover"
-                                >
-                                    {row.getVisibleCells().map((cell) => (
-                                        <TableCell
-                                            key={cell.id}
-                                            className="px-6 py-3 text-center whitespace-nowrap text-[15px] text-muted-foreground dark:text-muted-foreground font-medium"
-                                        >
-                                            {flexRender(
-                                                cell.column.columnDef.cell,
-                                                cell.getContext()
-                                            )}
-                                        </TableCell>
-                                    ))}
-                                </TableRow>
-                            ))
-                        ) : (
-                            <TableRow>
-                                <TableCell
-                                    colSpan={columns.length}
-                                    className="h-24 text-muted-foreground text-center"
-                                >
-                                    No results.
-                                </TableCell>
-                            </TableRow>
-                        )}
-                    </TableBody>
-                </Table>
-            </div>
 
             <div className="flex items-center rounded-md justify-between px-6 py-3 text-xs bg-table-header/5 dark:bg-gray-background border-t border-table-border-light dark:border-gray-background">
->>>>>>> 87bcea67
                 <TablePagination
                     page={page}
                     perPage={perPage}
@@ -321,7 +264,7 @@
                 />
             </div>
         </div>
-    )
-}
-
-export default DynamicTable+    );
+};
+
+export default DynamicTable;