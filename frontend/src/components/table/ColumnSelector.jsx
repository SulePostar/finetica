--- conflicted
+++ resolved
@@ -1,8 +1,5 @@
-<<<<<<< HEAD
-=======
 import React from "react";
 import { Settings2 } from "lucide-react";
->>>>>>> c249bc7b
 import {
     DropdownMenu,
     DropdownMenuCheckboxItem,
@@ -26,10 +23,6 @@
     return (
         <DropdownMenu>
             <DropdownMenuTrigger asChild>
-<<<<<<< HEAD
-                <Button variant="outline" size="sm">
-                    Columns
-=======
                 <Button
                     variant="outline"
                     size="default"
@@ -40,7 +33,6 @@
                             Columns
                         </span>
                     </div>
->>>>>>> c249bc7b
                 </Button>
             </DropdownMenuTrigger>
             <DropdownMenuContent align="end">
