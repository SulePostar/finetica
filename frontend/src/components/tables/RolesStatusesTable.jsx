--- conflicted
+++ resolved
@@ -9,16 +9,8 @@
 
     return (
         <div className="flex-1">
-<<<<<<< HEAD
-            <PageTitle
-                text={title}
-                subtitle={"Manage " + title.toLowerCase()}
-                compact
-            />
-=======
             <h2 className="text-xl font-semibold mb-3">{title}</h2>
 
->>>>>>> 16794e96
 
             <form
                 onSubmit={(e) => {
