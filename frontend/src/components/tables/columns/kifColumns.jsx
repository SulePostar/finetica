import { formatDateTime } from "@/helpers/formatDate";
import { formatValue } from "@/helpers/formatValue";
import { ReviewStatusBadge } from "@/components/shared-ui/ReviewStatusBadge";
import ActionsDropdown from "@/components/ActionsDropdown";

export function getKifColumns(onAction) { // Changed from onDelete to onAction
    const kifActions = [
        { key: "action1", label: "Action 1" },
        { key: "action2", label: "Action 2" },
        { key: "action3", label: "Action 3" },
    ];

    return [
        {
            accessorKey: "invoiceNumber",
            header: "Invoice Number",
            cell: ({ row }) => formatValue(row.original.invoiceNumber),
        },
        {
            accessorKey: "invoiceType",
            header: "Type",
            cell: ({ row }) => formatValue(row.original.invoiceType),
        },
        {
            accessorKey: "customerName",
            header: "Customer",
            cell: ({ row }) => formatValue(row.original.customerName),
        },
        {
            accessorKey: "invoiceDate",
            header: "Invoice Date",
            cell: ({ row }) => formatDateTime(row.original.invoiceDate),
        },
        {
            accessorKey: "dueDate",
            header: "Due Date",
            cell: ({ row }) => formatDateTime(row.original.dueDate),
        },
        {
            accessorKey: "totalAmount",
            header: "Total Amount",
            cell: ({ row }) => {
                const value = row.original.totalAmount;
                return value != null ? `${parseFloat(value).toFixed(2)}` : "—";
            },
        },
        {
            accessorKey: "status",
            header: "Status",
            meta: { isComponent: true },
            cell: ({ row }) => {
                const approved = row.original.approvedAt || row.original.approvedBy;
                const value = approved ? "approved" : "pending";

                return <ReviewStatusBadge status={value} />
            },
        },
        {
            id: "actions",
            header: "Actions",
<<<<<<< HEAD
            cell: ({ row }) => {
                return (
                    <ActionsDropdown
                        item={row.original}
                        actions={kifActions}
                        onAction={onAction}
                    />
                )
            },
=======
            meta: { isComponent: true },
            cell: ({ row }) => (
                <Button variant="destructive" onClick={() => onDelete(row.original)}>
                    Delete
                </Button>
            ),
>>>>>>> 8b999076
        },
    ];
}<|MERGE_RESOLUTION|>--- conflicted
+++ resolved
@@ -58,7 +58,6 @@
         {
             id: "actions",
             header: "Actions",
-<<<<<<< HEAD
             cell: ({ row }) => {
                 return (
                     <ActionsDropdown
@@ -68,14 +67,6 @@
                     />
                 )
             },
-=======
-            meta: { isComponent: true },
-            cell: ({ row }) => (
-                <Button variant="destructive" onClick={() => onDelete(row.original)}>
-                    Delete
-                </Button>
-            ),
->>>>>>> 8b999076
         },
     ];
 }