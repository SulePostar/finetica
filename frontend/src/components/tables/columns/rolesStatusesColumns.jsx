import { ReviewStatusBadge } from "@/components/shared-ui/ReviewStatusBadge";
import { Button } from "@/components/ui/button";
import ConfirmDeleteModal from "@/components/shared-ui/modals/ConfirmDeleteModal";

export function getRolesStatusesColumns(type = "roles", onDelete, nameKey) {
    return [
<<<<<<< HEAD
        {
            id: "index",
            header: () => <div className="text-center w-full">Row</div>,
            cell: ({ row }) => <div className="text-center w-full">{row.index + 1}</div>,
        },
=======

>>>>>>> 931e00f7
        {
            accessorKey: nameKey,
            header: () => (
                <div className="text-center w-full">
                    {type === "roles" ? "Role" : "Status"}
                </div>
            ),
            meta: { isComponent: true },
            cell: ({ row }) => {
                const value = row.original[nameKey];

                if (type === "statuses") {
                    return (
                        <div className="flex justify-center w-full">
                            <ReviewStatusBadge status={value} />
                        </div>
                    );
                }

                return <div className="flex justify-center w-full font-medium">{value}</div>;
            },
        },
        {
            id: "actions",
            header: () => <div className="text-center w-full">Actions</div>,
            meta: { isComponent: true },
            cell: ({ row }) => {
                const item = row.original;

                const isProtectedRole =
                    type === "roles" && [1, 2].includes(Number(item.id));

                const label = item[nameKey] ?? "this item";

                return (
                    <div className="flex justify-center w-full">
                        <ConfirmDeleteModal
                            disabled={isProtectedRole}
                            title={`Delete "${label}"?`}
                            description={`This will permanently delete "${label}". This action cannot be undone.`}
                            onConfirm={() => onDelete(item)}
                            trigger={<Button variant="destructive">Delete</Button>}
                        />
                    </div>
                );
            },
        },
    ];
}<|MERGE_RESOLUTION|>--- conflicted
+++ resolved
@@ -4,15 +4,7 @@
 
 export function getRolesStatusesColumns(type = "roles", onDelete, nameKey) {
     return [
-<<<<<<< HEAD
-        {
-            id: "index",
-            header: () => <div className="text-center w-full">Row</div>,
-            cell: ({ row }) => <div className="text-center w-full">{row.index + 1}</div>,
-        },
-=======
 
->>>>>>> 931e00f7
         {
             accessorKey: nameKey,
             header: () => (
