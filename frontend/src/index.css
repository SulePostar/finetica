--- conflicted
+++ resolved
@@ -75,11 +75,6 @@
   --sidebar-ring: oklch(0.556 0 0);
 }
 
-
-<<<<<<< HEAD
-
-=======
->>>>>>> d3c2a66f
 @theme inline {
   --color-sidebar: var(--sidebar);
   --color-sidebar-foreground: var(--sidebar-foreground);
@@ -120,25 +115,9 @@
 
 @layer base {
   * {
-<<<<<<< HEAD
     @apply border-border outline-ring/50;
-=======
-    border-color: hsl(var(--border));
-    @apply outline-ring/50;
->>>>>>> d3c2a66f
   }
-
   body {
-<<<<<<< HEAD
     @apply bg-background text-foreground;
-=======
-    /* Let Tailwind handle colors */
-    @apply bg-background text-foreground;
-
-    font-family: -apple-system, BlinkMacSystemFont, "Segoe UI", Roboto,
-                 "Helvetica Neue", Arial, sans-serif, "Apple Color Emoji",
-                 "Segoe UI Emoji", "Segoe UI Symbol";
-    line-height: 1.5;
->>>>>>> d3c2a66f
   }
 }