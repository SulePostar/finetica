--- conflicted
+++ resolved
@@ -38,7 +38,6 @@
   --sidebar-border: oklch(0.922 0 0);
   --sidebar-ring: oklch(0.708 0 0);
   --heading-color: #5850a6;
-<<<<<<< HEAD
 
   --table-header: #6c69ff; /* bg-[#6C69FF] */
   --table-row-even: #dbdbea; /* bg-[#D4D3FF] */
@@ -49,11 +48,9 @@
   --table-text-color: #434199; /* text-[#434199] */
 
   --gray-background: #2a2a2a;
-=======
   --spurple: #6c69ff;
   --green: #22c55e;
   --green-foreground: #166534;
->>>>>>> f0e72fdc
 }
 
 .dark {
@@ -91,7 +88,6 @@
   --sidebar-border: oklch(1 0 0 / 10%);
   --sidebar-ring: oklch(0.556 0 0);
   --heading-color: #ffffff;
-<<<<<<< HEAD
 
   --table-header: #5c44a4; /* dark:bg-[#5654CC] */
   --table-row: #42307081; /* dark:bg-[#434199] */
@@ -102,11 +98,9 @@
   --purple-black: #20173681;
   --gray-background: #2a2a2a;
   --light-gray: #696969;
-=======
   --spurple: #6c69ff;
   --green: #22c55e;
   --green-foreground: #86efac;
->>>>>>> f0e72fdc
 }
 
 @theme inline {
@@ -146,7 +140,6 @@
   --radius-md: calc(var(--radius) - 2px);
   --radius-lg: var(--radius);
   --radius-xl: calc(var(--radius) + 4px);
-<<<<<<< HEAD
 
   --color-table-header: var(--table-header);
   --color-table-row: var(--table-row);
@@ -160,11 +153,9 @@
   --color-purple-black: var(--purple-black);
   --color-gray-background: var(--gray-background);
   --color-light-gray: var(--light-gray);
-=======
   --color-spurple: var(--spurple);
   --color-green: var(--green);
   --color-green-foreground: var(--green-foreground);
->>>>>>> f0e72fdc
 }
 
 @layer base {
