import React from 'react';
import { useLocation, useParams } from 'react-router-dom';
import { useDocumentFetcher } from '@/hooks/use-document';
import { PdfViewer } from '@/components/shared-ui/PdfViewer';
import PageTitle from '@/components/shared-ui/PageTitle';
import { Spinner } from '@/components/ui/spinner';
import IsError from '@/components/shared-ui/IsError';
import { DocumentFields } from '@/components/document-details/DocumentFields';
const DocumentDetails = () => {

    const { id } = useParams();
    const location = useLocation();

    const documentType = location.pathname.split('/')[1]; // Gets 'kuf', 'kif', 'bank-statements', or 'contracts'


    const {
        data,
        isPending,
        isError,
        error,
        refetch
    } = useDocumentFetcher(documentType, id);
    if (isPending) {
        return <><PageTitle text="Document Details" />
            <div className="flex items-center justify-center h-40">
                <Spinner className="w-10 h-10 sm:w-16 sm:h-16 md:w-20 md:h-20 lg:w-24 lg:h-24 text-[var(--spurple)]" />
            </div></>;
    }
    if (isError) {
        return (
            <IsError
                error={error}
                onRetry={() => refetch()}
                title="Failed to load document details"
                showDetails={true}
            />
        );
    }

    return (
<<<<<<< HEAD
        <div className="container mx-auto p-6">
            <div className="grid grid-cols-1 lg:grid-cols-[1fr_2fr] gap-6">
                <div className="order-1 lg:order-1  min-w-0">
                    <DocumentFields document={document} type={type} />
                </div>

                <div className="order-2 lg:order-2  min-w-0">
                    <PdfViewer pdfUrl={document.pdfUrl} />
=======
        <DefaultLayout>
            <div className="container mx-auto p-6">
                <div className="grid grid-cols-1 lg:grid-cols-[1fr_2fr] gap-6">
                    <div className="order-1 lg:order-1  min-w-0">
                        <DocumentFields document={data} type={documentType} />
                    </div>

                    <div className="order-2 lg:order-2  min-w-0">
                        <PdfViewer pdfUrl={data.pdfUrl} />
                    </div>
>>>>>>> 4ee18e5f
                </div>
            </div>
        </div>
    );
};
export default DocumentDetails;<|MERGE_RESOLUTION|>--- conflicted
+++ resolved
@@ -39,27 +39,14 @@
     }
 
     return (
-<<<<<<< HEAD
         <div className="container mx-auto p-6">
             <div className="grid grid-cols-1 lg:grid-cols-[1fr_2fr] gap-6">
                 <div className="order-1 lg:order-1  min-w-0">
-                    <DocumentFields document={document} type={type} />
+                    <DocumentFields document={data} type={documentType} />
                 </div>
 
                 <div className="order-2 lg:order-2  min-w-0">
-                    <PdfViewer pdfUrl={document.pdfUrl} />
-=======
-        <DefaultLayout>
-            <div className="container mx-auto p-6">
-                <div className="grid grid-cols-1 lg:grid-cols-[1fr_2fr] gap-6">
-                    <div className="order-1 lg:order-1  min-w-0">
-                        <DocumentFields document={data} type={documentType} />
-                    </div>
-
-                    <div className="order-2 lg:order-2  min-w-0">
-                        <PdfViewer pdfUrl={data.pdfUrl} />
-                    </div>
->>>>>>> 4ee18e5f
+                    <PdfViewer pdfUrl={data.pdfUrl} />
                 </div>
             </div>
         </div>
