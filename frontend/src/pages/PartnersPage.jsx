--- conflicted
+++ resolved
@@ -65,30 +65,17 @@
                                 onChange={handleTimeChange}
                             />
                         </div>
-<<<<<<< HEAD
                     </div>
                 }
-                columns={getPartnersColumns((item) => console.log("Action on:", item))}
+                columns={getPartnersColumns(handleAction)}
                 data={data.data ?? []}
                 total={data?.total || 0}
                 page={page}
                 perPage={perPage}
                 onPageChange={setPage}
+                onRowClick={handleRowClick}
             />
         </div>
-=======
-                    }
-                    columns={getPartnersColumns(handleAction)}
-                    data={data.data ?? []}
-                    total={data?.total || 0}
-                    page={page}
-                    perPage={perPage}
-                    onPageChange={setPage}
-                    onRowClick={handleRowClick}
-                />
-            </div>
-        </DefaultLayout>
->>>>>>> 4ee18e5f
     );
 };
 
