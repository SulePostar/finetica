import React, { useState } from "react";
import DynamicTable from "@/components/table/DynamicTable";
import { Input } from "@/components/ui/input";
import { Button } from "@/components/ui/button";

import { useUsers } from "@/queries/userQueries";
import { useRoles } from "@/queries/RoleQueries";
import { getUsersColumns } from "@/components/tables/columns/UsersColumns";
import { Spinner } from "@/components/ui/spinner";
import PageTitle from "@/components/shared-ui/PageTitle";
import IsError from "@/components/shared-ui/IsError";
import {useNavigate} from "react-router-dom";
import {
    Select, SelectTrigger, SelectValue,
    SelectContent,
    SelectItem,
} from "@/components/ui/select";

import DefaultLayout from "@/layout/DefaultLayout";

const Users = () => {
    const [selectedRole, setSelectedRole] = useState("all");

    const [page, setPage] = useState(1);
    const perPage = 10;

    const { data: response, isPending, isError, error, refetch } = useUsers({ page, perPage, roleId: selectedRole === "all" ? null : selectedRole });
    const { data: rolesResponse } = useRoles();

    const usersData = response?.data || [];
    const totalUsers = response?.total || 0;
<<<<<<< HEAD
    const rolesData = rolesResponse?.data || [];
=======
    const navigate = useNavigate();

    const handleUserClick = (user) => {
        navigate(`/profile/${user.id}`);
    }
>>>>>>> da3fa327

    if (isPending) {
        return <>
            <PageTitle text="User Management Dashboard" />
            <div className="flex items-center justify-center h-40">
                <Spinner className="w-10 h-10 sm:w-16 sm:h-16 md:w-20 md:h-20 lg:w-24 lg:h-24 text-[var(--spurple)]" />
            </div>
        </>
    }
    if (isError) {
        return (
            <div>
                <IsError
                    error={error}
                    onRetry={() => refetch()}
                    title="Failed to load Bank Transactions"
                    showDetails={true}
                />
            </div>
        );
    }

    return (
        <DefaultLayout>
            <div className="pt-20">
                <DynamicTable
                    header={
                        <div className="flex flex-col gap-4 w-full">
                            <div>
                                <PageTitle
                                    text="Users"
                                    subtitle="Users management dashboard"
                                    compact
                                />
                            </div>

                            <div className="flex flex-col md:flex-row md:items-center md:justify-between gap-3 w-full">
                                <Input
                                    placeholder="Search..."
                                    className="w-full md:flex-1 min-w-[200px]"
                                />

                                <div className="flex w-full md:w-auto items-center gap-3 justify-between md:justify-end">

                                    <Select value={selectedRole} onValueChange={(value) => {
                                        setSelectedRole(value);
                                        setPage(1);
                                    }}>
                                        <SelectTrigger className="w-[140px] md:w-[180px]">
                                            <SelectValue placeholder="Select role" />
                                        </SelectTrigger>
                                        <SelectContent>
                                            <SelectItem value="all">All roles</SelectItem>
                                            {rolesData.map((role) => (
                                                <SelectItem key={role.id} value={role.id.toString()}>
                                                    {role.role}
                                                </SelectItem>
                                            ))}
                                        </SelectContent>
                                    </Select>

                                    <Button onClick={() => {
                                        setSelectedRole("all");
                                        setPage(1);
                                    }} variant="outline" className="w-auto px-4 md:w-auto">
                                        Clear filters
                                    </Button>
                                </div>
                            </div>
                        </div>

                    }
                    columns={getUsersColumns()}
                    data={usersData}
                    total={totalUsers}
                    page={page}
                    perPage={perPage}
                    onPageChange={setPage}
                    onRowClick={handleUserClick}
                />

            </div>

        </DefaultLayout>
    );
}


export default Users;<|MERGE_RESOLUTION|>--- conflicted
+++ resolved
@@ -9,7 +9,6 @@
 import { Spinner } from "@/components/ui/spinner";
 import PageTitle from "@/components/shared-ui/PageTitle";
 import IsError from "@/components/shared-ui/IsError";
-import {useNavigate} from "react-router-dom";
 import {
     Select, SelectTrigger, SelectValue,
     SelectContent,
@@ -29,15 +28,12 @@
 
     const usersData = response?.data || [];
     const totalUsers = response?.total || 0;
-<<<<<<< HEAD
     const rolesData = rolesResponse?.data || [];
-=======
     const navigate = useNavigate();
 
     const handleUserClick = (user) => {
         navigate(`/profile/${user.id}`);
     }
->>>>>>> da3fa327
 
     if (isPending) {
         return <>
