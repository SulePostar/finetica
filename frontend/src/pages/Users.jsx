import React, { useState } from "react";
import DynamicTable from "@/components/table/DynamicTable";
import { Input } from "@/components/ui/input";
import { Button } from "@/components/ui/button";

<<<<<<< HEAD
import { useUsers, useUpdateUser } from "@/queries/userQueries";
import { useRoles } from "@/queries/rolesAndStatuses";
=======
import { useUsers } from "@/queries/userQueries";
import { useRoles, useStatuses } from "@/queries/rolesAndStatuses";
>>>>>>> 0706bd93
import { getUsersColumns } from "@/components/tables/columns/UsersColumns";
import { Spinner } from "@/components/ui/spinner";
import PageTitle from "@/components/shared-ui/PageTitle";
import IsError from "@/components/shared-ui/IsError";
import { useNavigate } from "react-router-dom";
import {
    Select, SelectTrigger, SelectValue,
    SelectContent,
    SelectItem,
} from "@/components/ui/select";
import { capitalizeFirst } from "@/helpers/capitalizeFirstLetter";

import DefaultLayout from "@/layout/DefaultLayout";

import { Dialog, DialogContent, DialogHeader, DialogTitle, DialogDescription, DialogFooter } from "@/components/ui/dialog";
import { toast } from "sonner";


const Users = () => {
    const [selectedRole, setSelectedRole] = useState("all");
    const [selectedStatus, setSelectedStatus] = useState("all");
    const [page, setPage] = useState(1);
    const perPage = 10;

    const { data: response, isPending, isError, error, refetch } = useUsers({
        page, perPage, roleId: selectedRole === "all" ? null : selectedRole,
        statusId: selectedStatus === "all" ? null : selectedStatus
    });
    const { data: rolesResponse } = useRoles();
    const { data: statusesResponse } = useStatuses();
    const usersData = response?.data || [];
    const totalUsers = response?.total || 0;
    const rolesData = rolesResponse?.data || [];
    const statusesData = statusesResponse?.data || [];
    const navigate = useNavigate();

    const handleUserClick = (user) => {
        navigate(`/profile/${user.id}`);
    }

    const [selectedUser, setSelectedUser] = useState(null);
    const [isDialogOpen, setIsDialogOpen] = useState(false);

    const { mutate: updateUser, isPending: isUpdating } = useUpdateUser();

    const handleUserAction = (actionKey, user) => {
        if (actionKey === "delete") {
            setSelectedUser(user);
            setIsDialogOpen(true);
        }
    };

    const handleConfirmDelete = () => {
        if (!selectedUser) return;

        updateUser(
            {
                id: selectedUser.id,
                isEnabled: false,
            },
            {
                onSuccess: () => {
                    toast.success("User deleted successfully");
                    setIsDialogOpen(false);
                    setSelectedUser(null);
                },
                onError: () => {
                    toast.error("Failed to delete user");
                },
            }
        );
    };

    if (isPending) {
        return <>
            <PageTitle text="User Management Dashboard" />
            <div className="flex items-center justify-center h-40">
                <Spinner className="w-10 h-10 sm:w-16 sm:h-16 md:w-20 md:h-20 lg:w-24 lg:h-24 text-[var(--spurple)]" />
            </div>
        </>
    }
    if (isError) {
        return (
            <div>
                <IsError
                    error={error}
                    onRetry={() => refetch()}
                    title="Failed to load user"
                    showDetails={true}
                />
            </div>
        );
    }

    return (
        <DefaultLayout>
            <div className="pt-20">
                <DynamicTable
                    header={
                        <div className="flex flex-col gap-4 w-full">
                            <div>
                                <PageTitle
                                    text="Users"
                                    subtitle="Users management dashboard"
                                    compact
                                />
                            </div>

                            <div className="flex flex-col md:flex-row md:items-center md:justify-between gap-3 w-full">
                                <Input
                                    placeholder="Search..."
                                    className="w-full md:flex-1 min-w-[200px]"
                                />

                                <div className="flex w-full md:w-auto items-center gap-3 justify-between md:justify-end">
                                    <Select value={selectedStatus} onValueChange={(value) => {
                                        setSelectedStatus(value);
                                        setPage(1);
                                    }}>
                                        <SelectTrigger className="w-[140px] md:w-[180px]">
                                            <SelectValue placeholder="Select status" />
                                        </SelectTrigger>
                                        <SelectContent>
                                            <SelectItem value="all">All statuses</SelectItem>
                                            {statusesData.map((status) => (
                                                <SelectItem key={status.id} value={status.id.toString()}>
                                                    {capitalizeFirst(status.status)}
                                                </SelectItem>
                                            ))}
                                        </SelectContent>
                                    </Select>
                                    <Select value={selectedRole} onValueChange={(value) => {
                                        setSelectedRole(value);
                                        setPage(1);
                                    }}>
                                        <SelectTrigger className="w-[140px] md:w-[180px]">
                                            <SelectValue placeholder="Select role" />
                                        </SelectTrigger>
                                        <SelectContent>
                                            <SelectItem value="all">All roles</SelectItem>
                                            {rolesData.map((role) => (
                                                <SelectItem key={role.id} value={role.id.toString()}>
                                                    {capitalizeFirst(role.role)}
                                                </SelectItem>
                                            ))}
                                        </SelectContent>
                                    </Select>

                                    <Button onClick={() => {
                                        setSelectedRole("all");
                                        setSelectedStatus("all");
                                        setPage(1);
                                    }} variant="outline" className="w-auto px-4 md:w-auto">
                                        Clear filters
                                    </Button>
                                </div>
                            </div>
                        </div>

                    }
                    columns={getUsersColumns(handleUserAction)}
                    data={usersData}
                    total={totalUsers}
                    page={page}
                    perPage={perPage}
                    onPageChange={setPage}
                    onRowClick={handleUserClick}
                />

            </div>

            <Dialog open={isDialogOpen} onOpenChange={setIsDialogOpen}>
                <DialogContent>
                    <DialogHeader>
                        <DialogTitle>Delete user</DialogTitle>
                        <DialogDescription>
                            Are you sure you want to delete{" "}
                            <span className="font-medium">{selectedUser?.fullName}</span>?
                            <br />
                            This user will no longer be able to log in.
                        </DialogDescription>
                    </DialogHeader>

                    <DialogFooter className="gap-2">
                        <Button
                            variant="outline"
                            onClick={() => setIsDialogOpen(false)}
                        >
                            Cancel
                        </Button>
                        <Button
                            variant="destructive"
                            onClick={handleConfirmDelete}
                            disabled={isUpdating}
                        >
                            Delete
                        </Button>
                    </DialogFooter>
                </DialogContent>
            </Dialog>
        </DefaultLayout>
    );
}


export default Users;<|MERGE_RESOLUTION|>--- conflicted
+++ resolved
@@ -2,14 +2,8 @@
 import DynamicTable from "@/components/table/DynamicTable";
 import { Input } from "@/components/ui/input";
 import { Button } from "@/components/ui/button";
-
-<<<<<<< HEAD
 import { useUsers, useUpdateUser } from "@/queries/userQueries";
-import { useRoles } from "@/queries/rolesAndStatuses";
-=======
-import { useUsers } from "@/queries/userQueries";
 import { useRoles, useStatuses } from "@/queries/rolesAndStatuses";
->>>>>>> 0706bd93
 import { getUsersColumns } from "@/components/tables/columns/UsersColumns";
 import { Spinner } from "@/components/ui/spinner";
 import PageTitle from "@/components/shared-ui/PageTitle";
