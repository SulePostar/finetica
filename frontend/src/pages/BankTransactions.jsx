--- conflicted
+++ resolved
@@ -10,16 +10,12 @@
 
 import { useBankTransactions, bankTransactionKeys } from "@/queries/BankTransactionsQueries";
 import { useQueryToast } from "@/hooks/use-query-toast";
-<<<<<<< HEAD
 import { getBankTransactionsColumns } from "@/components/tables/columns/BankTransactionsColumns";
 
 import { uploadFileToBucket } from "@/api/uploadedFiles";
 import { notify } from "@/lib/notifications";
-
-=======
 import { TimeFilter } from "@/components/shared-ui/TimeFilter";
 import { useAction } from "@/hooks/use-action";
->>>>>>> 0706bd93
 const BankTransactions = () => {
     const [page, setPage] = useState(1);
     const perPage = 10;
@@ -116,33 +112,25 @@
                                 subtitle="Overview of all bank transactions"
                                 compact
                             />
-<<<<<<< HEAD
-=======
                             <div className="flex items-center gap-4">
-                                <UploadButton
-                                    onUploadSuccess={handleFileUpload}
-                                    buttonText="Upload Kuf"
-                                    className="bg-[var(--spurple)] hover:bg-[var(--spurple)]/90 text-white"
-                                />
-                                <TimeFilter
-                                    value={timeRange}
-                                    onChange={handleTimeChange}
-                                />
-                            </div>
-                        </div>
->>>>>>> 0706bd93
 
-                            <div className="flex items-center gap-3">
-                                {isUploading && (
-                                    <span className="text-sm text-muted-foreground">
-                                        Uploading & processing...
-                                    </span>
-                                )}
+                                <div className="flex items-center gap-3">
+                                    {isUploading && (
+                                        <span className="text-sm text-muted-foreground">
+                                            Uploading & processing...
+                                        </span>
+                                    )}
 
-                                <UploadButton
-                                    onUploadSuccess={handleFileUpload}
-                                    className="bg-[var(--spurple)] hover:bg-[var(--spurple)]/90 text-white"
-                                />
+                                    <UploadButton
+                                        onUploadSuccess={handleFileUpload}
+                                        buttonText="Upload Kuf"
+                                        className="bg-[var(--spurple)] hover:bg-[var(--spurple)]/90 text-white"
+                                    />
+                                    <TimeFilter
+                                        value={timeRange}
+                                        onChange={handleTimeChange}
+                                    />
+                                </div>
                             </div>
                         </div>
                     }
