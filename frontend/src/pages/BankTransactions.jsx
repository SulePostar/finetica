import { useState } from "react";
<<<<<<< HEAD
import { useMutation, useQueryClient } from "@tanstack/react-query";
=======
>>>>>>> 17986125

import DefaultLayout from "@/layout/DefaultLayout";
import DynamicTable from "@/components/table/DynamicTable";
import PageTitle from "@/components/shared-ui/PageTitle";
import UploadButton from "@/components/shared-ui/UploadButton";
import IsError from "@/components/shared-ui/IsError";
import { Spinner } from "@/components/ui/spinner";

<<<<<<< HEAD
import { useBankTransactions, bankTransactionKeys } from "@/queries/BankTransactionsQueries";
import { useQueryToast } from "@/hooks/use-query-toast";
import { getBankTransactionsColumns } from "@/components/tables/columns/BankTransactionsColumns";

import { uploadFileToBucket } from "@/api/uploadedFiles";
import { notify } from "@/lib/notifications";
=======
import {
    useBankTransactions,
    bankTransactionKeys,
} from "@/queries/BankTransactionsQueries";
import { useQueryToast } from "@/hooks/use-query-toast";
import { getBankTransactionsColumns } from "@/components/tables/columns/BankTransactionsColumns";

>>>>>>> 17986125
import { TimeFilter } from "@/components/shared-ui/TimeFilter";
import { useAction } from "@/hooks/use-action";
import { useBucketFileUpload } from "@/queries/uploadedFiles";

const BankTransactions = () => {
    const [page, setPage] = useState(1);
    const perPage = 10;
    const [timeRange, setTimeRange] = useState("all");
    const handleAction = useAction("bank-statements");

    const { data, isPending, isError, error, refetch } = useBankTransactions({
        page,
        perPage,
    });

<<<<<<< HEAD
    const queryClient = useQueryClient();

    const {
        mutateAsync: uploadFile,
        isPending: isUploading,
    } = useMutation({
        mutationFn: ({ file, description }) =>
            uploadFileToBucket({
                file,
                bucketName: "transactions",
                description,
            }),

        onSuccess: () => {
            queryClient.invalidateQueries({ queryKey: bankTransactionKeys.all });

            notify.success("Bank transactions uploaded", {
                description: "Bank transaction file has been processed successfully.",
            });
        },

        onError: (err) => {
            notify.error("Upload failed", {
                description:
                    err?.response?.data?.message ||
                    err?.message ||
                    "Something went wrong during upload.",
            });
        },
=======
    const {
        mutateAsync: uploadFile,
        isPending: isUploading,
    } = useBucketFileUpload({
        bucketName: "transactions",
        invalidateKeys: [bankTransactionKeys.all],
        successMessage: "Bank transactions uploaded",
        successDescription:
            "Bank transaction file has been processed successfully.",
>>>>>>> 17986125
    });

    const handleFileUpload = async (file) => {
        await uploadFile({ file, description: "Bank transactions PDF" });
    };

    useQueryToast({
        isPending,
        isError,
        data,
        error,
        successMessage: "Bank transactions loaded",
        successDescription: "All transactions have been fetched successfully.",
        errorMessage: "Failed to load bank transactions",
    });

    const handleTimeChange = (newValue) => {
        setTimeRange(newValue);
        setPage(1);
    };

    if (isPending) {
        return (
            <>
                <PageTitle text="Bank Transactions" />
                <div className="flex items-center justify-center h-40">
                    <Spinner className="w-10 h-10 sm:w-16 sm:h-16 md:w-20 md:h-20 lg:w-24 lg:h-24 text-[var(--spurple)]" />
                </div>
            </>
        );
    }

    if (isError) {
        return (
            <div>
                <IsError
                    error={error}
                    onRetry={() => refetch()}
                    title="Failed to load Bank Transactions"
                    showDetails={true}
                />
            </div>
        );
    }

    const rows = data?.data ?? [];
    const total = data?.total ?? 0;

    return (
        <DefaultLayout>
            <div className="pt-20">
                <DynamicTable
                    header={
<<<<<<< HEAD
                        <div className="flex items-center justify-between gap-4">
=======
                        < div className="flex items-center justify-between w-full">
>>>>>>> 17986125
                            <PageTitle
                                text="Bank Transactions"
                                subtitle="Overview of all bank transactions"
                                compact
                            />
                            <div className="flex items-center gap-4">
<<<<<<< HEAD

=======
>>>>>>> 17986125
                                <div className="flex items-center gap-3">
                                    {isUploading && (
                                        <span className="text-sm text-muted-foreground">
                                            Uploading & processing...
                                        </span>
                                    )}

                                    <UploadButton
                                        onUploadSuccess={handleFileUpload}
                                        buttonText="Upload Bank Transactions"
                                        className="bg-[var(--spurple)] hover:bg-[var(--spurple)]/90 text-white"
                                    />
<<<<<<< HEAD
                                    <TimeFilter
                                        value={timeRange}
                                        onChange={handleTimeChange}
                                    />
=======
                                    <TimeFilter value={timeRange} onChange={handleTimeChange} />
>>>>>>> 17986125
                                </div>
                            </div>
                        </div>
                    }
                    columns={getBankTransactionsColumns(handleAction)}
                    data={rows}
                    total={total}
                    page={page}
                    perPage={perPage}
                    onPageChange={setPage}
                />
            </div>
        </DefaultLayout>
    );
};

export default BankTransactions;<|MERGE_RESOLUTION|>--- conflicted
+++ resolved
@@ -1,8 +1,4 @@
 import { useState } from "react";
-<<<<<<< HEAD
-import { useMutation, useQueryClient } from "@tanstack/react-query";
-=======
->>>>>>> 17986125
 
 import DefaultLayout from "@/layout/DefaultLayout";
 import DynamicTable from "@/components/table/DynamicTable";
@@ -11,14 +7,6 @@
 import IsError from "@/components/shared-ui/IsError";
 import { Spinner } from "@/components/ui/spinner";
 
-<<<<<<< HEAD
-import { useBankTransactions, bankTransactionKeys } from "@/queries/BankTransactionsQueries";
-import { useQueryToast } from "@/hooks/use-query-toast";
-import { getBankTransactionsColumns } from "@/components/tables/columns/BankTransactionsColumns";
-
-import { uploadFileToBucket } from "@/api/uploadedFiles";
-import { notify } from "@/lib/notifications";
-=======
 import {
     useBankTransactions,
     bankTransactionKeys,
@@ -26,7 +14,6 @@
 import { useQueryToast } from "@/hooks/use-query-toast";
 import { getBankTransactionsColumns } from "@/components/tables/columns/BankTransactionsColumns";
 
->>>>>>> 17986125
 import { TimeFilter } from "@/components/shared-ui/TimeFilter";
 import { useAction } from "@/hooks/use-action";
 import { useBucketFileUpload } from "@/queries/uploadedFiles";
@@ -42,37 +29,6 @@
         perPage,
     });
 
-<<<<<<< HEAD
-    const queryClient = useQueryClient();
-
-    const {
-        mutateAsync: uploadFile,
-        isPending: isUploading,
-    } = useMutation({
-        mutationFn: ({ file, description }) =>
-            uploadFileToBucket({
-                file,
-                bucketName: "transactions",
-                description,
-            }),
-
-        onSuccess: () => {
-            queryClient.invalidateQueries({ queryKey: bankTransactionKeys.all });
-
-            notify.success("Bank transactions uploaded", {
-                description: "Bank transaction file has been processed successfully.",
-            });
-        },
-
-        onError: (err) => {
-            notify.error("Upload failed", {
-                description:
-                    err?.response?.data?.message ||
-                    err?.message ||
-                    "Something went wrong during upload.",
-            });
-        },
-=======
     const {
         mutateAsync: uploadFile,
         isPending: isUploading,
@@ -82,7 +38,6 @@
         successMessage: "Bank transactions uploaded",
         successDescription:
             "Bank transaction file has been processed successfully.",
->>>>>>> 17986125
     });
 
     const handleFileUpload = async (file) => {
@@ -136,21 +91,13 @@
             <div className="pt-20">
                 <DynamicTable
                     header={
-<<<<<<< HEAD
-                        <div className="flex items-center justify-between gap-4">
-=======
                         < div className="flex items-center justify-between w-full">
->>>>>>> 17986125
                             <PageTitle
                                 text="Bank Transactions"
                                 subtitle="Overview of all bank transactions"
                                 compact
                             />
                             <div className="flex items-center gap-4">
-<<<<<<< HEAD
-
-=======
->>>>>>> 17986125
                                 <div className="flex items-center gap-3">
                                     {isUploading && (
                                         <span className="text-sm text-muted-foreground">
@@ -163,14 +110,7 @@
                                         buttonText="Upload Bank Transactions"
                                         className="bg-[var(--spurple)] hover:bg-[var(--spurple)]/90 text-white"
                                     />
-<<<<<<< HEAD
-                                    <TimeFilter
-                                        value={timeRange}
-                                        onChange={handleTimeChange}
-                                    />
-=======
                                     <TimeFilter value={timeRange} onChange={handleTimeChange} />
->>>>>>> 17986125
                                 </div>
                             </div>
                         </div>
