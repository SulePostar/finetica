--- conflicted
+++ resolved
@@ -5,11 +5,8 @@
 import IsError from "@/components/shared-ui/IsError";
 import { getBankTransactionsColumns } from "@/components/tables/columns/BankTransactionsColumns";
 import { useState } from "react";
-<<<<<<< HEAD
 import DefaultLayout from "@/layout/DefaultLayout";
-=======
 import UploadButton from "@/components/shared-ui/UploadButton";
->>>>>>> ada85ca3
 
 const BankTransactions = () => {
     const [page, setPage] = useState(1);
@@ -52,23 +49,22 @@
     const total = data?.total ?? 0;
 
     return (
-<<<<<<< HEAD
         <DefaultLayout>
             <div className="pt-20">
                 <DynamicTable
                     header={
-=======
-        <div className="pt-20">
-            <DynamicTable
-                header={
-                    <div className="flex items-center justify-between">
->>>>>>> ada85ca3
-                        <PageTitle
-                            text="Bank Transactions"
-                            subtitle="Overview of all bank transactions"
-                            compact
-                        />
-<<<<<<< HEAD
+                        <div className="flex items-center justify-between">
+                            <PageTitle
+                                text="Bank Transactions"
+                                subtitle="Overview of all bank transactions"
+                                compact
+                            />
+                            <UploadButton
+                                onUploadSuccess={handleFileUpload}
+                                className="bg-[var(--spurple)] hover:bg-[var(--spurple)]/90 text-white"
+                            />
+                        </div>
+
                     }
                     columns={getBankTransactionsColumns()}
                     data={rows}
@@ -79,23 +75,6 @@
                 />
             </div>
         </DefaultLayout>
-=======
-                        <UploadButton
-                            onUploadSuccess={handleFileUpload}
-                            className="bg-[var(--spurple)] hover:bg-[var(--spurple)]/90 text-white"
-                        />
-                    </div>
-
-                }
-                columns={getBankTransactionsColumns()}
-                data={rows}
-                total={total}
-                page={page}
-                perPage={perPage}
-                onPageChange={setPage}
-            />
-        </div>
->>>>>>> ada85ca3
     );
 };
 
