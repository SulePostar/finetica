import PageTitle from "@/components/shared-ui/PageTitle";
import { getRolesStatusesColumns } from "@/components/tables/columns/rolesStatusesColumns";
import { useCreateUserStatus, useRoles, useStatuses } from "@/queries/rolesAndStatuses";
import RolesStatusesTable from "@/components/tables/RolesStatusesTable";
import { Spinner } from "@/components/ui/spinner";

export default function RoleAndStatusManagement() {
    const columns = getRolesStatusesColumns("roles", (item) => { console.log("Delete", item); }, "role");
    const statuses = getRolesStatusesColumns("statuses", (item) => { console.log("Delete", item); }, "status");
    const createUserStatus = useCreateUserStatus();

    const { data: rolesData, isPending: rolesPending } = useRoles();
    const { data: statusData, isPending: statusPending } = useStatuses();

    if (statusPending || rolesPending) {
        return (
            <>
                <PageTitle text="Roles and Statuses" />
                <div className="flex items-center justify-center h-40">
                    <Spinner className="w-10 h-10 sm:w-16 sm:h-16 md:w-20 md:h-20 lg:w-24 lg:h-24 text-[var(--spurple)]" />
                </div>
            </>
        );
    }

    return (
        <div>
<<<<<<< HEAD
            <PageTitle text={"Roles and Statuses"} />
            <div className="flex gap-6 p-4">
                <RolesStatusesTable columns={columns} data={rolesData.data} title="Roles" placeholder="New role name" onAdd={(name) => { console.log("Add role:", name); }} />
                <RolesStatusesTable columns={statuses} data={statusData.data} title="Statuses" placeholder="New status name"
                    onAdd={(name) => {
                        createUserStatus.mutate(name, {
                            // onSuccess: () => toast.success("Status created"),
                            // onError: (err) => toast.error(err.message),
                        });
                    }} />
=======
            <div className="px-4 md:px-6 lg:px-8">
                <PageTitle text={"Roles and Statuses"} />

                {/* RESPONSIVE: stack on mobile, side-by-side on larger screens */}
                <div className="flex flex-col 2xl:flex-row gap-6 p-4">

                    <RolesStatusesTable
                        columns={columns}
                        data={rolesData.data}
                        title="Roles"
                        placeholder="New role name"
                        onAdd={(name) => { console.log("Add role:", name); }}
                    />

                    <RolesStatusesTable
                        columns={statuses}
                        data={statusData.data}
                        title="Statuses"
                        placeholder="New status name"
                        onAdd={(name) => { console.log("Add status:", name); }}
                    />
                </div>
>>>>>>> 16794e96
            </div>

        </div>
    );
}<|MERGE_RESOLUTION|>--- conflicted
+++ resolved
@@ -25,18 +25,6 @@
 
     return (
         <div>
-<<<<<<< HEAD
-            <PageTitle text={"Roles and Statuses"} />
-            <div className="flex gap-6 p-4">
-                <RolesStatusesTable columns={columns} data={rolesData.data} title="Roles" placeholder="New role name" onAdd={(name) => { console.log("Add role:", name); }} />
-                <RolesStatusesTable columns={statuses} data={statusData.data} title="Statuses" placeholder="New status name"
-                    onAdd={(name) => {
-                        createUserStatus.mutate(name, {
-                            // onSuccess: () => toast.success("Status created"),
-                            // onError: (err) => toast.error(err.message),
-                        });
-                    }} />
-=======
             <div className="px-4 md:px-6 lg:px-8">
                 <PageTitle text={"Roles and Statuses"} />
 
@@ -56,10 +44,15 @@
                         data={statusData.data}
                         title="Statuses"
                         placeholder="New status name"
-                        onAdd={(name) => { console.log("Add status:", name); }}
+
+                        onAdd={(name) => {
+                            createUserStatus.mutate(name, {
+                                // onSuccess: () => toast.success("Status created"),
+                                // onError: (err) => toast.error(err.message),
+                            });
+                        }}
                     />
                 </div>
->>>>>>> 16794e96
             </div>
 
         </div>
