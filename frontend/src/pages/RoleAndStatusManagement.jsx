import PageTitle from "@/components/shared-ui/PageTitle";
import { getRolesStatusesColumns } from "@/components/tables/columns/rolesStatusesColumns";
import { useRoles, useStatuses } from "@/queries/rolesAndStatuses";
import RolesStatusesTable from "@/components/tables/RolesStatusesTable";
import { Spinner } from "@/components/ui/spinner";

export default function RoleAndStatusManagement() {
    const columns = getRolesStatusesColumns("roles", (item) => { console.log("Delete", item); }, "role");
    const statuses = getRolesStatusesColumns("statuses", (item) => { console.log("Delete", item); }, "status");

    const { data: rolesData, isPending: rolesPending } = useRoles();
    const { data: statusData, isPending: statusPending } = useStatuses();

<<<<<<< HEAD
    if (statusPending || rolesPending)
        return (
            <div className="flex items-center justify-center h-40">
                <Spinner className="size-10" />
            </div>
        );
=======
    if (statusPending || rolesPending) {
        return (
            <>
                <PageTitle text="Roles and Statuses" />
                <div className="flex items-center justify-center h-40">
                    <Spinner className="w-10 h-10 sm:w-16 sm:h-16 md:w-20 md:h-20 lg:w-24 lg:h-24 text-[var(--spurple)]" />
                </div>
            </>
        );
    }
>>>>>>> 291705eb

    return (
        <div>
            <PageTitle text={"Roles and Statuses"} />

            {/* RESPONSIVE: stack on mobile, side-by-side on larger screens */}
            <div className="flex flex-col lg:flex-row gap-6 p-4">
                <RolesStatusesTable
                    columns={columns}
                    data={rolesData.data}
                    title="Roles"
                    placeholder="New role name"
                    onAdd={(name) => { console.log("Add role:", name); }}
                />

                <RolesStatusesTable
                    columns={statuses}
                    data={statusData.data}
                    title="Statuses"
                    placeholder="New status name"
                    onAdd={(name) => { console.log("Add status:", name); }}
                />
            </div>
        </div>
    );
}<|MERGE_RESOLUTION|>--- conflicted
+++ resolved
@@ -11,14 +11,6 @@
     const { data: rolesData, isPending: rolesPending } = useRoles();
     const { data: statusData, isPending: statusPending } = useStatuses();
 
-<<<<<<< HEAD
-    if (statusPending || rolesPending)
-        return (
-            <div className="flex items-center justify-center h-40">
-                <Spinner className="size-10" />
-            </div>
-        );
-=======
     if (statusPending || rolesPending) {
         return (
             <>
@@ -29,7 +21,6 @@
             </>
         );
     }
->>>>>>> 291705eb
 
     return (
         <div>
