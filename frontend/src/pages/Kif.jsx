--- conflicted
+++ resolved
@@ -81,40 +81,26 @@
                             compact
                         />
                         <div className="flex items-center gap-4">
-                            <UploadButton
-                                onUploadSuccess={handleFileUpload}
-                                buttonText="Upload Kif"
-                                className="bg-[var(--spurple)] hover:bg-[var(--spurple)]/90 text-white"
-                            />
-                            <TimeFilter
-                                value={timeRange}
-                                onChange={handleTimeChange}
-                            />
-<<<<<<< HEAD
-=======
-                            <div className="flex items-center gap-4">
-                                <div className="flex items-center gap-3">
-                                    {isUploading && (
-                                        <div className="flex items-center gap-2">
-                                            <Spinner className="w-4 h-4 text-[var(--spurple)]" />
-                                            <span className="text-sm text-muted-foreground">
-                                                Uploading & processing...
-                                            </span>
-                                        </div>
-                                    )}
+                            <div className="flex items-center gap-3">
+                                {isUploading && (
+                                    <div className="flex items-center gap-2">
+                                        <Spinner className="w-4 h-4 text-[var(--spurple)]" />
+                                        <span className="text-sm text-muted-foreground">
+                                            Uploading & processing...
+                                        </span>
+                                    </div>
+                                )}
 
-                                    <UploadButton
-                                        onUploadSuccess={handleFileUpload}
-                                        buttonText="Upload Kif"
-                                        className="bg-[var(--spurple)] hover:bg-[var(--spurple)]/90 text-white"
-                                    />
-                                    <TimeFilter
-                                        value={timeRange}
-                                        onChange={handleTimeChange}
-                                    />
-                                </div>
+                                <UploadButton
+                                    onUploadSuccess={handleFileUpload}
+                                    buttonText="Upload Kif"
+                                    className="bg-[var(--spurple)] hover:bg-[var(--spurple)]/90 text-white"
+                                />
+                                <TimeFilter
+                                    value={timeRange}
+                                    onChange={handleTimeChange}
+                                />
                             </div>
->>>>>>> 25a5dc52
                         </div>
                     </div>
                 }
