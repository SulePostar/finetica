import DynamicTable from "@/components/table/DynamicTable";
import PageTitle from "@/components/shared-ui/PageTitle";
import { useKufInvoices } from "@/queries/Kuf";
import { useState } from "react";
import { getKufColumns } from "@/components/tables/columns/kufColumns";
import { Spinner } from "@/components/ui/spinner";
import IsError from "@/components/shared-ui/IsError";
<<<<<<< HEAD
import DefaultLayout from "@/layout/DefaultLayout";
=======
import UploadButton from "@/components/shared-ui/UploadButton";
>>>>>>> ada85ca3

const Kuf = () => {
    const [page, setPage] = useState(1);
    const perPage = 10;
    const { data, isPending, error, isError, refetch } = useKufInvoices({ page, perPage });

    const handleFileUpload = (file) => {
        console.log("File uploaded:", file);

    };

    if (isPending) {
        return (
            <>
                <PageTitle text="Kuf" />
                <div className="flex items-center justify-center h-40">
                    <Spinner className="w-10 h-10 sm:w-16 sm:h-16 md:w-20 md:h-20 lg:w-24 lg:h-24 text-[var(--spurple)]" />
                </div>
            </>
        );
    }

    if (isError) {
        return (
            <>
                <PageTitle text="KUF - Purchase Invoices" />
                <IsError
                    error={error}
                    onRetry={() => refetch()}
                    title="Failed to load KUF"
                    showDetails={true}
                />
            </>
        );
    }

    return (
<<<<<<< HEAD
        <DefaultLayout>
            <PageTitle text="Kuf" />
            <DynamicTable columns={getKufColumns((item) => console.log("Action on:", item))} data={data.data ? data.data : []} total={data?.total || 0}
=======
        <div className="pt-20">
            <DynamicTable
                header={
                    <div className="flex items-center justify-between">
                        <PageTitle
                            text="Kuf"
                            subtitle="Overview of all Kuf files"
                            compact
                        />
                        <UploadButton
                            onUploadSuccess={handleFileUpload}
                            buttonText="Upload"
                            className="bg-[var(--spurple)] hover:bg-[var(--spurple)]/90 text-white"
                        />
                    </div>
                }
                columns={getKufColumns((item) => console.log("Action on:", item))}
                data={data?.data ?? []}
                total={data?.total || 0}
>>>>>>> ada85ca3
                page={page}
                perPage={perPage}
                onPageChange={setPage}
            />
<<<<<<< HEAD
        </DefaultLayout>
=======
        </div>
>>>>>>> ada85ca3
    );
};

export default Kuf;<|MERGE_RESOLUTION|>--- conflicted
+++ resolved
@@ -5,11 +5,8 @@
 import { getKufColumns } from "@/components/tables/columns/kufColumns";
 import { Spinner } from "@/components/ui/spinner";
 import IsError from "@/components/shared-ui/IsError";
-<<<<<<< HEAD
 import DefaultLayout from "@/layout/DefaultLayout";
-=======
 import UploadButton from "@/components/shared-ui/UploadButton";
->>>>>>> ada85ca3
 
 const Kuf = () => {
     const [page, setPage] = useState(1);
@@ -47,40 +44,32 @@
     }
 
     return (
-<<<<<<< HEAD
         <DefaultLayout>
-            <PageTitle text="Kuf" />
-            <DynamicTable columns={getKufColumns((item) => console.log("Action on:", item))} data={data.data ? data.data : []} total={data?.total || 0}
-=======
-        <div className="pt-20">
-            <DynamicTable
-                header={
-                    <div className="flex items-center justify-between">
-                        <PageTitle
-                            text="Kuf"
-                            subtitle="Overview of all Kuf files"
-                            compact
-                        />
-                        <UploadButton
-                            onUploadSuccess={handleFileUpload}
-                            buttonText="Upload"
-                            className="bg-[var(--spurple)] hover:bg-[var(--spurple)]/90 text-white"
-                        />
-                    </div>
-                }
-                columns={getKufColumns((item) => console.log("Action on:", item))}
-                data={data?.data ?? []}
-                total={data?.total || 0}
->>>>>>> ada85ca3
-                page={page}
-                perPage={perPage}
-                onPageChange={setPage}
-            />
-<<<<<<< HEAD
+            <div className="pt-20">
+                <DynamicTable
+                    header={
+                        <div className="flex items-center justify-between">
+                            <PageTitle
+                                text="Kuf"
+                                subtitle="Overview of all Kuf files"
+                                compact
+                            />
+                            <UploadButton
+                                onUploadSuccess={handleFileUpload}
+                                buttonText="Upload"
+                                className="bg-[var(--spurple)] hover:bg-[var(--spurple)]/90 text-white"
+                            />
+                        </div>
+                    }
+                    columns={getKufColumns((item) => console.log("Action on:", item))}
+                    data={data?.data ?? []}
+                    total={data?.total || 0}
+                    page={page}
+                    perPage={perPage}
+                    onPageChange={setPage}
+                />
+            </div>
         </DefaultLayout>
-=======
-        </div>
->>>>>>> ada85ca3
     );
 };
 
