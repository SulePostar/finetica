--- conflicted
+++ resolved
@@ -44,46 +44,28 @@
     }
 
     return (
-<<<<<<< HEAD
-        <div className="pt-20">
-            <DynamicTable columns={getKufColumns((item) => console.log("Action on:", item))} data={data.data ? data.data : []} total={data?.total || 0}
-                header={<PageTitle text="Kuf"
-                    subtitle="Overview of all KUF Purchase Invoices"
-                    compact
-                />}
-                page={page}
-                perPage={perPage}
-                onPageChange={setPage}
-            />
-        </div>
-=======
         <DefaultLayout>
             <div className="pt-20">
-                <DynamicTable
+                <DynamicTable columns={getKufColumns((item) => console.log("Action on:", item))} data={data.data ? data.data : []} total={data?.total || 0}
                     header={
                         <div className="flex items-center justify-between">
-                            <PageTitle
-                                text="Kuf"
-                                subtitle="Overview of all Kuf files"
+                            <PageTitle text="Kuf"
+                                subtitle="Overview of all KUF Purchase Invoices"
                                 compact
                             />
                             <UploadButton
                                 onUploadSuccess={handleFileUpload}
-                                buttonText="Upload"
+                                buttonText="Upload Kuf"
                                 className="bg-[var(--spurple)] hover:bg-[var(--spurple)]/90 text-white"
                             />
                         </div>
                     }
-                    columns={getKufColumns((item) => console.log("Action on:", item))}
-                    data={data?.data ?? []}
-                    total={data?.total || 0}
                     page={page}
                     perPage={perPage}
                     onPageChange={setPage}
                 />
             </div>
         </DefaultLayout>
->>>>>>> 95b1b306
     );
 };
 
