import { Badge } from "@/components/ui/badge";
import DynamicTable from "@/components/table/DynamicTable";
import PageTitle from "@/components/shared-ui/PageTitle";
import { useKufInvoices } from "@/queries/Kuf";
import { useState } from "react";
import { getKufColumns } from "@/components/tables/columns/kufColumns";
import { Spinner } from "@/components/ui/spinner";
import IsError from "@/components/shared-ui/IsError";

const Kuf = () => {
    const [page, setPage] = useState(1);
    const perPage = 10;
<<<<<<< HEAD
    const { data, isPending } = useKufInvoices({ page, perPage });
    const formatDate = (date) => {
        if (!date) return "—";
        return new Intl.DateTimeFormat("en-GB").format(new Date(date));
    };

    function getKufColumns(onAction) {
        return [
            {
                accessorKey: "invoiceNumber",
                header: "Invoice Number",
                cell: ({ row }) => (
                    <span className="font-medium">
                        {row.original.invoiceNumber || "—"}
                    </span>
                ),
            },
            {
                accessorKey: "invoiceType",
                header: "Type",
                cell: ({ row }) => row.original.invoiceType || "—",
            },
            {
                accessorKey: "customer",
                header: "Customer",
                cell: ({ row }) => row.original.customer || "—",
            },
            {
                accessorKey: "invoiceDate",
                header: "Invoice Date",
                cell: ({ row }) => formatDate(row.original.invoiceDate),
            },
            {
                accessorKey: "dueDate",
                header: "Due Date",
                cell: ({ row }) => formatDate(row.original.dueDate),
            },
            {
                accessorKey: "totalAmount",
                header: "Total Amount",
                cell: ({ row }) => {
                    const value = row.original.netTotal;
                    return value ? `${value} KM` : "—";
                },
            },
            {
                accessorKey: "review",
                header: () => <span className="inline-flex items-center px-5.5 py-0.5">Review</span>,
                cell: ({ row }) => {
                    const approved = row.original.approvedAt || row.original.approvedBy;

                    const value = approved ? 'approved' : 'pending';

                    const statusStyles = {
                        approved: "bg-chart-2/60 font-bold border-chart-2",
                        pending: "bg-chart-4/60 dark:bg-chart-3/60 font-bold border-chart-4 dark:border-chart-3",
                        rejected: "bg-destructive/60 font-bold border-destructive",
                        default: "bg-muted/60 font-bold border-muted-foreground",
                    };

                    const color = statusStyles[value] || statusStyles.default;

                    return (
                        <Badge className={`${color} w-30 justify-center`}>
                            {value
                                ? value.charAt(0).toUpperCase() +
                                value.slice(1)
                                : "—"}
                        </Badge>
                    );
                },
            },
            {
                id: "actions",
                header: "Actions",
                cell: ({ row }) => {
                    const item = row.original;

                    return (
                        <DropdownMenu>
                            <DropdownMenuTrigger asChild>
                                <Button
                                    variant="ghost"
                                    className="h-8 w-8 p-0"
                                >
                                    <MoreHorizontal className="h-4 w-4" />
                                </Button>
                            </DropdownMenuTrigger>

                            <DropdownMenuContent align="end">
                                <DropdownMenuItem
                                    onClick={() => onAction(item)}
                                >
                                    View
                                </DropdownMenuItem>

                                <DropdownMenuItem
                                    onClick={() => console.log("Download", item)}
                                >
                                    Download
                                </DropdownMenuItem>
                            </DropdownMenuContent>
                        </DropdownMenu>
                    );
                },
            },
        ];
=======
    const { data, isPending, error, isError, refetch } = useKufInvoices({ page, perPage });

    if (isPending) return <div className="flex items-center justify-center h-40">
        <Spinner className="size-10" />
    </div>;

    if (isError) {
        return (
            <>
                <PageTitle text="KUF - Purchase Invoices" />
                <IsError error={error} onRetry={() => refetch()} title="Failed to load KUF" showDetails={true} />
            </>
        );
>>>>>>> f0e72fdc
    }
    return (
        <>
            <PageTitle text="KUF - Purchase Invoices" />
            <DynamicTable columns={getKufColumns((item) => console.log("Action on:", item))} data={data.data ? data.data : []} total={data?.total || 0}
                page={page}
                perPage={perPage}
                onPageChange={setPage}
            />
        </>
    );
}
export default Kuf;<|MERGE_RESOLUTION|>--- conflicted
+++ resolved
@@ -10,115 +10,6 @@
 const Kuf = () => {
     const [page, setPage] = useState(1);
     const perPage = 10;
-<<<<<<< HEAD
-    const { data, isPending } = useKufInvoices({ page, perPage });
-    const formatDate = (date) => {
-        if (!date) return "—";
-        return new Intl.DateTimeFormat("en-GB").format(new Date(date));
-    };
-
-    function getKufColumns(onAction) {
-        return [
-            {
-                accessorKey: "invoiceNumber",
-                header: "Invoice Number",
-                cell: ({ row }) => (
-                    <span className="font-medium">
-                        {row.original.invoiceNumber || "—"}
-                    </span>
-                ),
-            },
-            {
-                accessorKey: "invoiceType",
-                header: "Type",
-                cell: ({ row }) => row.original.invoiceType || "—",
-            },
-            {
-                accessorKey: "customer",
-                header: "Customer",
-                cell: ({ row }) => row.original.customer || "—",
-            },
-            {
-                accessorKey: "invoiceDate",
-                header: "Invoice Date",
-                cell: ({ row }) => formatDate(row.original.invoiceDate),
-            },
-            {
-                accessorKey: "dueDate",
-                header: "Due Date",
-                cell: ({ row }) => formatDate(row.original.dueDate),
-            },
-            {
-                accessorKey: "totalAmount",
-                header: "Total Amount",
-                cell: ({ row }) => {
-                    const value = row.original.netTotal;
-                    return value ? `${value} KM` : "—";
-                },
-            },
-            {
-                accessorKey: "review",
-                header: () => <span className="inline-flex items-center px-5.5 py-0.5">Review</span>,
-                cell: ({ row }) => {
-                    const approved = row.original.approvedAt || row.original.approvedBy;
-
-                    const value = approved ? 'approved' : 'pending';
-
-                    const statusStyles = {
-                        approved: "bg-chart-2/60 font-bold border-chart-2",
-                        pending: "bg-chart-4/60 dark:bg-chart-3/60 font-bold border-chart-4 dark:border-chart-3",
-                        rejected: "bg-destructive/60 font-bold border-destructive",
-                        default: "bg-muted/60 font-bold border-muted-foreground",
-                    };
-
-                    const color = statusStyles[value] || statusStyles.default;
-
-                    return (
-                        <Badge className={`${color} w-30 justify-center`}>
-                            {value
-                                ? value.charAt(0).toUpperCase() +
-                                value.slice(1)
-                                : "—"}
-                        </Badge>
-                    );
-                },
-            },
-            {
-                id: "actions",
-                header: "Actions",
-                cell: ({ row }) => {
-                    const item = row.original;
-
-                    return (
-                        <DropdownMenu>
-                            <DropdownMenuTrigger asChild>
-                                <Button
-                                    variant="ghost"
-                                    className="h-8 w-8 p-0"
-                                >
-                                    <MoreHorizontal className="h-4 w-4" />
-                                </Button>
-                            </DropdownMenuTrigger>
-
-                            <DropdownMenuContent align="end">
-                                <DropdownMenuItem
-                                    onClick={() => onAction(item)}
-                                >
-                                    View
-                                </DropdownMenuItem>
-
-                                <DropdownMenuItem
-                                    onClick={() => console.log("Download", item)}
-                                >
-                                    Download
-                                </DropdownMenuItem>
-                            </DropdownMenuContent>
-                        </DropdownMenu>
-                    );
-                },
-            },
-        ];
-=======
     const { data, isPending, error, isError, refetch } = useKufInvoices({ page, perPage });
 
     if (isPending) return <div className="flex items-center justify-center h-40">
@@ -132,7 +23,6 @@
                 <IsError error={error} onRetry={() => refetch()} title="Failed to load KUF" showDetails={true} />
             </>
         );
->>>>>>> f0e72fdc
     }
     return (
         <>
