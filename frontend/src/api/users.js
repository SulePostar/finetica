import apiClient from './axios';

export const getUsers = async (filters) => {
    const { data } = await apiClient.get("/users", { params: filters });
    return data;
};

export const getUserById = async (id) => {
    const { data } = await apiClient.get(`/users/${id}`);
    return data;
<<<<<<< HEAD
};

export const updateUser = async ({ id, ...payload }) => {
    const { data } = await apiClient.put(`/users/${id}`, payload);
    return data;
=======
}

export const getMe = async () => {
    const response = await apiClient.get('/users/me');
    return response.data;
>>>>>>> df33d4e5
};<|MERGE_RESOLUTION|>--- conflicted
+++ resolved
@@ -8,17 +8,14 @@
 export const getUserById = async (id) => {
     const { data } = await apiClient.get(`/users/${id}`);
     return data;
-<<<<<<< HEAD
 };
 
 export const updateUser = async ({ id, ...payload }) => {
     const { data } = await apiClient.put(`/users/${id}`, payload);
     return data;
-=======
-}
+};
 
 export const getMe = async () => {
     const response = await apiClient.get('/users/me');
     return response.data;
->>>>>>> df33d4e5
 };