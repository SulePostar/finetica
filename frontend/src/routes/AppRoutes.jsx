import React from 'react';
import { Navigate, Routes, Route } from 'react-router-dom'
import ProfilePage from '@/pages/ProfilePage';
import Login from '@/pages/Login';
import Dashboard from '@/pages/DashboardPage';

const BankTransactions = React.lazy(() => import('../pages/BankTransactions'));
const Kuf = React.lazy(() => import('../pages/Kuf'));
const Contracts = React.lazy(() => import('../pages/Contracts'));
const Partner = React.lazy(() => import('../pages/PartnersPage'));
const Kif = React.lazy(() => import('../pages/Kif'));
const Users = React.lazy(() => import('../pages/Users'));
const InvalidPdfs = React.lazy(() => import('../pages/InvalidPDFs'))
import Register from '@/pages/Register';
import RoleAndStatusManagement from '@/pages/RoleAndStatusManagement';
import ProtectedRoute from './ProtectedRoute';

export default function AppRoutes() {
    return (
        <Routes>
            <Route path="/login" element={<Login />} />
            <Route path="/register" element={<Register />} />

<<<<<<< HEAD
            <Route element={<ProtectedRoute />}>
                <Route path="/" element={<Dashboard />} />
                <Route path="/kif" element={<Kif />} />
                <Route path="/bank-statements" element={<BankTransactions />} />
                <Route path="/kuf" element={<Kuf />} />
                <Route path="/contracts" element={<Contracts />} />
                <Route path="/partners" element={<Partner />} />
                <Route path="/users" element={<Users />} />
                <Route path="/profile" element={<ProfilePage />} />
                <Route path="/roles-statuses" element={<RoleAndStatusManagement />} />
                <Route path="/invalid-pdfs" element={<InvalidPdfs />} />
            </Route>
=======
            <Route
                path="/profile"
                element={
                    <ProfilePage />
                }
            />

            <Route
                path="/profile/:userId"
                element={
                    <ProfilePage />
                }
            />

            <Route
                path="/roles-statuses"
                element={
                    <RoleAndStatusManagement />
                }
            />

            <Route
                path="/invalid-pdfs"
                element={
                    <InvalidPdfs />
                }
            />
            {/* Fallback for unknown routes */}
>>>>>>> 4277cad7

            <Route path="*" element={<Navigate to="/" replace />} />
        </Routes>
    );
}<|MERGE_RESOLUTION|>--- conflicted
+++ resolved
@@ -21,7 +21,6 @@
             <Route path="/login" element={<Login />} />
             <Route path="/register" element={<Register />} />
 
-<<<<<<< HEAD
             <Route element={<ProtectedRoute />}>
                 <Route path="/" element={<Dashboard />} />
                 <Route path="/kif" element={<Kif />} />
@@ -30,40 +29,10 @@
                 <Route path="/contracts" element={<Contracts />} />
                 <Route path="/partners" element={<Partner />} />
                 <Route path="/users" element={<Users />} />
-                <Route path="/profile" element={<ProfilePage />} />
+                <Route path="/profile/:userId" element={<ProfilePage />} />
                 <Route path="/roles-statuses" element={<RoleAndStatusManagement />} />
                 <Route path="/invalid-pdfs" element={<InvalidPdfs />} />
             </Route>
-=======
-            <Route
-                path="/profile"
-                element={
-                    <ProfilePage />
-                }
-            />
-
-            <Route
-                path="/profile/:userId"
-                element={
-                    <ProfilePage />
-                }
-            />
-
-            <Route
-                path="/roles-statuses"
-                element={
-                    <RoleAndStatusManagement />
-                }
-            />
-
-            <Route
-                path="/invalid-pdfs"
-                element={
-                    <InvalidPdfs />
-                }
-            />
-            {/* Fallback for unknown routes */}
->>>>>>> 4277cad7
 
             <Route path="*" element={<Navigate to="/" replace />} />
         </Routes>
