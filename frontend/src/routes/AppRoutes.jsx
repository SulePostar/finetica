--- conflicted
+++ resolved
@@ -18,17 +18,6 @@
 export default function AppRoutes() {
     return (
         <Routes>
-<<<<<<< HEAD
-            <Route
-                path="/"
-                element={
-                    <Login />
-                }
-            />
-            <Route
-                path="/dashboard"
-                element={
-=======
             <Route
                 path="/login"
                 element={
@@ -38,7 +27,6 @@
             <Route
                 path="/"
                 element={
->>>>>>> 94f40b4e
                     <Dashboard />
                 }
             />
