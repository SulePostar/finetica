--- conflicted
+++ resolved
@@ -13,12 +13,8 @@
 const InvalidPdfs = React.lazy(() => import('../pages/InvalidPDFs'))
 import Register from '@/pages/Register';
 import RoleAndStatusManagement from '@/pages/RoleAndStatusManagement';
-<<<<<<< HEAD
-import DefaultLayout from '@/layout/DefaultLayout';
+import ProtectedRoute from './ProtectedRoute';
 import DocumentDetails from '@/pages/DocumentDetails';
-=======
-import ProtectedRoute from './ProtectedRoute';
->>>>>>> df33d4e5
 
 export default function AppRoutes() {
     return (
@@ -26,36 +22,6 @@
             <Route path="/login" element={<Login />} />
             <Route path="/register" element={<Register />} />
 
-<<<<<<< HEAD
-            <Route
-                path="/profile"
-                element={
-                    <ProfilePage />
-                }
-            />
-
-            <Route
-                path="/roles-statuses"
-                element={
-                    <RoleAndStatusManagement />
-                }
-            />
-
-            <Route
-                path="/invalid-pdfs"
-                element={
-                    <InvalidPdfs />
-                }
-            />
-
-            <Route
-                path="/:type/:id"
-                element={
-                    <DocumentDetails />
-                }
-            />
-            {/* Fallback for unknown routes */}
-=======
             <Route element={<ProtectedRoute />}>
                 <Route path="/" element={<Dashboard />} />
                 <Route path="/kif" element={<Kif />} />
@@ -67,8 +33,8 @@
                 <Route path="/profile/:userId" element={<ProfilePage />} />
                 <Route path="/roles-statuses" element={<RoleAndStatusManagement />} />
                 <Route path="/invalid-pdfs" element={<InvalidPdfs />} />
+                <Route path="/:type/:id" element={<DocumentDetails />} />
             </Route>
->>>>>>> df33d4e5
 
             <Route path="*" element={<Navigate to="/" replace />} />
         </Routes>
