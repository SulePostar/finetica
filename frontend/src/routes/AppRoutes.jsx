--- conflicted
+++ resolved
@@ -16,11 +16,8 @@
 import ProtectedRoute from './ProtectedRoute';
 import DocumentDetails from '@/pages/DocumentDetails';
 import NotFound from '@/pages/NotFound';
-<<<<<<< HEAD
 import DefaultLayout from '@/layout/DefaultLayout';
-=======
 import PartnerDetails from '@/pages/PartnerDetails';
->>>>>>> 4ee18e5f
 
 export default function AppRoutes() {
     return (
@@ -28,7 +25,6 @@
             <Route path="/login" element={<Login />} />
             <Route path="/register" element={<Register />} />
 
-<<<<<<< HEAD
             <Route element={<DefaultLayout />}>
                 <Route element={<ProtectedRoute />}>
                     <Route path="/" element={<Dashboard />} />
@@ -38,33 +34,18 @@
                     <Route path="/kuf" element={<Kuf />} />
                     <Route path="/contracts" element={<Contracts />} />
                     <Route path="/partners" element={<Partner />} />
+                    <Route path="/partners/:id" element={<PartnerDetails />} />
+
                     <Route path="/users" element={<Users />} />
                     <Route path="/profile/:userId" element={<ProfilePage />} />
                     <Route path="/roles-statuses" element={<RoleAndStatusManagement />} />
                     <Route path="/invalid-pdfs" element={<InvalidPdfs />} />
-                    <Route path="/:type/:id" element={<DocumentDetails />} />
+                    <Route path="/kuf/:id" element={<DocumentDetails />} />
+                    <Route path="/kif/:id" element={<DocumentDetails />} />
+                    <Route path="/bank-statements/:id" element={<DocumentDetails />} />
+                    <Route path="/contracts/:id" element={<DocumentDetails />} />
                 </Route>
                 <Route path="*" element={<NotFound />} />
-=======
-            <Route element={<ProtectedRoute />}>
-                <Route path="/" element={<Dashboard />} />
-                <Route path="/dashboard" element={<Dashboard />} />
-                <Route path="/kif" element={<Kif />} />
-                <Route path="/bank-statements" element={<BankTransactions />} />
-                <Route path="/kuf" element={<Kuf />} />
-                <Route path="/contracts" element={<Contracts />} />
-                <Route path="/partners" element={<Partner />} />
-                <Route path="/partners/:id" element={<PartnerDetails />} />
-
-                <Route path="/users" element={<Users />} />
-                <Route path="/profile/:userId" element={<ProfilePage />} />
-                <Route path="/roles-statuses" element={<RoleAndStatusManagement />} />
-                <Route path="/invalid-pdfs" element={<InvalidPdfs />} />
-                <Route path="/kuf/:id" element={<DocumentDetails />} />
-                <Route path="/kif/:id" element={<DocumentDetails />} />
-                <Route path="/bank-statements/:id" element={<DocumentDetails />} />
-                <Route path="/contracts/:id" element={<DocumentDetails />} />
->>>>>>> 4ee18e5f
             </Route>
         </Routes>
     );
