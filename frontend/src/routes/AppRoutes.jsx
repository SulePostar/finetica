--- conflicted
+++ resolved
@@ -14,33 +14,20 @@
 import Register from '@/pages/Register';
 import RoleAndStatusManagement from '@/pages/RoleAndStatusManagement';
 import DefaultLayout from '@/layout/DefaultLayout';
-import Login from '@/pages/Login';
 
 export default function AppRoutes() {
     return (
         <Routes>
             <Route
-                path="/"
-                element={
-<<<<<<< HEAD
-                    <DefaultLayout>
-                        <h1 className="text-2xl font-semibold" ></h1>
-                    </DefaultLayout>
-                }
-            />
-            <Route
                 path="/login"
                 element={
-                    <Login />
-=======
                     <Login />
                 }
             />
             <Route
-                path="/dashboard"
+                path="/"
                 element={
                     <Dashboard />
->>>>>>> ada85ca3
                 }
             />
             <Route
