--- conflicted
+++ resolved
@@ -1,10 +1,7 @@
 import React from 'react';
-<<<<<<< HEAD
+import { Navigate, Routes, Route } from 'react-router-dom'
 import ProfilePage from '@/pages/ProfilePage';
 
-=======
-import { Navigate, Routes, Route } from 'react-router-dom'
->>>>>>> d759b1b1
 const BankStatements = React.lazy(() => import('../pages/BankStatements'));
 const Kuf = React.lazy(() => import('../pages/Kuf'));
 const Contacts = React.lazy(() => import('../pages/Contacts'));
