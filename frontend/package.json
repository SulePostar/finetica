{
  "name": "frontend",
  "private": true,
  "version": "0.0.0",
  "type": "module",
  "scripts": {
    "dev": "vite",
    "build": "vite build",
    "lint": "eslint .",
    "preview": "vite preview"
  },
  "dependencies": {
<<<<<<< HEAD
    "@radix-ui/react-label": "^2.1.8",
=======
    "@radix-ui/react-collapsible": "^1.1.12",
>>>>>>> 751cf7b8
    "@radix-ui/react-dialog": "^1.1.15",
    "@radix-ui/react-separator": "^1.1.8",
    "@radix-ui/react-slot": "^1.2.4",
    "@radix-ui/react-tooltip": "^1.2.8",
    "@tailwindcss/vite": "^4.1.17",
    "lucide-react": "^0.554.0",
    "react": "^19.2.0",
    "react-dom": "^19.2.0",
    "react-hook-form": "^7.66.1",
    "react-router-dom": "^7.9.6",
    "tailwindcss": "^4.1.17"
  },
  "devDependencies": {
    "@eslint/js": "^9.39.1",
    "@shadcn/ui": "^0.0.4",
    "@types/react": "^19.2.2",
    "@types/react-dom": "^19.2.2",
    "@vitejs/plugin-react": "^5.1.0",
    "class-variance-authority": "^0.7.1",
    "clsx": "^2.1.1",
    "eslint": "^9.39.1",
    "eslint-plugin-react-hooks": "^7.0.1",
    "eslint-plugin-react-refresh": "^0.4.24",
    "globals": "^16.5.0",
    "tailwind-merge": "^3.4.0",
    "tailwindcss-animate": "^1.0.7",
    "tw-animate-css": "^1.4.0",
    "vite": "^7.2.2"
  }
}<|MERGE_RESOLUTION|>--- conflicted
+++ resolved
@@ -10,11 +10,8 @@
     "preview": "vite preview"
   },
   "dependencies": {
-<<<<<<< HEAD
     "@radix-ui/react-label": "^2.1.8",
-=======
     "@radix-ui/react-collapsible": "^1.1.12",
->>>>>>> 751cf7b8
     "@radix-ui/react-dialog": "^1.1.15",
     "@radix-ui/react-separator": "^1.1.8",
     "@radix-ui/react-slot": "^1.2.4",
