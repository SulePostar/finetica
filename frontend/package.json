--- conflicted
+++ resolved
@@ -10,10 +10,7 @@
     "preview": "vite preview"
   },
   "dependencies": {
-<<<<<<< HEAD
-    "@radix-ui/react-avatar": "^1.1.11",
-=======
->>>>>>> 8ee15c29
+    "@radix-ui/react-label": "^2.1.8",
     "@radix-ui/react-collapsible": "^1.1.12",
     "@radix-ui/react-dialog": "^1.1.15",
     "@radix-ui/react-dropdown-menu": "^2.1.16",
