class UserResponseDTO {
  constructor(user) {
    this.id = user.id;
    this.email = user.email;
    this.firstName = user.firstName;
    this.lastName = user.lastName;
<<<<<<< HEAD
    this.fullName = user.firstName && user.lastName ? `${user.firstName} ${user.lastName}` : null;
    this.roleId = user.roleId;
    this.role = user.role;
    this.status = user.status;
    this.statusId = user.statusId;
    this.isEmailVerified = user.isEmailVerified;
    this.createdAt = user.createdAt;
    this.updatedAt = user.updatedAt;
=======
    this.fullName = `${user.firstName} ${user.lastName}`;
    this.roleId = user.roleId;
    this.roleName = user.role.get('role');
    this.statusId = user.statusId;
    this.statusName = user.status.get('status');
    this.isEmailVerified = user.isEmailVerified;
    this.createdAt = user.createdAt;
    this.updatedAt = user.updatedAt;
    this.lastLoginAt = user.lastLoginAt;
>>>>>>> af8d4acb
  }
}
module.exports = {
  UserResponseDTO,
};<|MERGE_RESOLUTION|>--- conflicted
+++ resolved
@@ -4,16 +4,6 @@
     this.email = user.email;
     this.firstName = user.firstName;
     this.lastName = user.lastName;
-<<<<<<< HEAD
-    this.fullName = user.firstName && user.lastName ? `${user.firstName} ${user.lastName}` : null;
-    this.roleId = user.roleId;
-    this.role = user.role;
-    this.status = user.status;
-    this.statusId = user.statusId;
-    this.isEmailVerified = user.isEmailVerified;
-    this.createdAt = user.createdAt;
-    this.updatedAt = user.updatedAt;
-=======
     this.fullName = `${user.firstName} ${user.lastName}`;
     this.roleId = user.roleId;
     this.roleName = user.role.get('role');
@@ -23,7 +13,6 @@
     this.createdAt = user.createdAt;
     this.updatedAt = user.updatedAt;
     this.lastLoginAt = user.lastLoginAt;
->>>>>>> af8d4acb
   }
 }
 module.exports = {
