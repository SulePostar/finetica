const { User, Role, UserStatus } = require('../models');
const AppError = require('../utils/errorHandler');

class UserService {
  async getAllUsers() {
    const users = await User.findAll({
      attributes: [
        'id',
        'email',
        'firstName',
        'lastName',
        'roleId',
        'statusId',
        ['created_at', 'createdAt'],
        ['updated_at', 'updatedAt'],
      ],
      include: [
        {
          model: Role,
          as: 'role',
          attributes: ['id', 'role'],
        },
        {
          model: UserStatus,
          as: 'status',
          attributes: ['id', 'status'],
        },
      ],
    });

    console.log(
      'Users from database:',
      users.map((u) => ({
        id: u.id,
        email: u.email,
        firstName: u.firstName,
        lastName: u.lastName,
        roleId: u.roleId,
        role: u.role,
      }))
    );

    return users;
  }

  async getUserById(id) {
    const user = await User.findByPk(id, {
      include: [
        {
          model: Role,
          as: 'role',
          attributes: ['id', 'role'],
        },
        {
          model: UserStatus,
          as: 'status',
          attributes: ['id', 'status'],
        },
      ],
    });

    if (!user) {
      throw new AppError('User not found', 404);
    }
    return user;
  }

<<<<<<< HEAD
  async updateUserByAdmin(id, updateData) {
    const user = await User.findByPk(id);
    if (!user) {
      throw new AppError('User not found', 404);
    }

    // Update user with provided data
    await user.update(updateData);

    // Return updated user with associations
    return await this.getUserById(id);
  }

  async deleteUserByAdmin(id) {
    const user = await User.findByPk(id);
    if (!user) {
      throw new AppError('User not found', 404);
    }

    await user.destroy();
    return { message: 'User deleted successfully' };
  }

  async getUserStats() {
    const totalUsers = await User.count();
    const activeUsers = await User.count({ where: { isEnabled: true } });
    const inactiveUsers = await User.count({ where: { isEnabled: false } });

    const usersByRole = await User.findAll({
      include: [
        {
          model: Role,
          as: 'role',
          attributes: ['id', 'name'],
        },
      ],
      attributes: ['roleId', [User.sequelize.fn('COUNT', User.sequelize.col('id')), 'count']],
      group: ['roleId', 'role.id', 'role.name'],
    });

    return {
      totalUsers,
      activeUsers,
      inactiveUsers,
      usersByRole: usersByRole.map((item) => ({
        role: item.role?.name || 'Unknown',
        count: parseInt(item.dataValues.count),
      })),
    };
  }
=======
  async updateProfile(id, updatedData) {
    const user = await User.findByPk(id);
    if (!user) throw new AppError('User not found', 404);

    const allowedFields = ['firstName', 'lastName', 'email'];
    allowedFields.forEach((field) => {
      if (updatedData[field] !== undefined) {
        user[field] = updatedData[field];
      }
    });

    await user.save();

    return await this.getUserById(id);
  }

>>>>>>> af8d4acb
}

module.exports = new UserService();<|MERGE_RESOLUTION|>--- conflicted
+++ resolved
@@ -65,7 +65,6 @@
     return user;
   }
 
-<<<<<<< HEAD
   async updateUserByAdmin(id, updateData) {
     const user = await User.findByPk(id);
     if (!user) {
@@ -116,7 +115,7 @@
       })),
     };
   }
-=======
+
   async updateProfile(id, updatedData) {
     const user = await User.findByPk(id);
     if (!user) throw new AppError('User not found', 404);
@@ -132,8 +131,6 @@
 
     return await this.getUserById(id);
   }
-
->>>>>>> af8d4acb
 }
 
 module.exports = new UserService();