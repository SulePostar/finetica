// services/users.js
const { Op, fn, col, where } = require('sequelize');
const { User, Role, UserStatus } = require('../models');
const AppError = require('../utils/errorHandler');
const { UserResponseDTO } = require('../dto/user/responses/UserResponseDTO.js');

class UserService {
<<<<<<< HEAD
  async getAllUsers({ page = 1, perPage = 10, sortField, sortOrder = 'asc', roleId, search, } = {}) {
=======
  async getAllUsers({ page = 1, perPage = 10, sortField, sortOrder = 'asc', roleId, statusId } = {}) {
>>>>>>> 17986125
    try {
      const limit = parseInt(perPage, 10);
      const offset = (page - 1) * limit;

      let orderOptions = [['id', 'ASC']];
      if (sortField) {
        orderOptions = [[sortField, sortOrder.toUpperCase()]];
      }

      const whereClause = {};

      if (roleId) {
        whereClause.roleId = parseInt(roleId, 10);
      }

      if (search && search.trim()) {
        const q = `%${search.trim()}%`;

        whereClause[Op.or] = [
          { email: { [Op.iLike]: q } },
          { firstName: { [Op.iLike]: q } },
          { lastName: { [Op.iLike]: q } },
          where(
            fn('concat', col('first_name'), ' ', col('last_name')),
            { [Op.iLike]: q }
          ),
        ];
      }
      if (statusId) {
        filterValue.statusId = parseInt(statusId)
      }

      const { count, rows } = await User.findAndCountAll({
        attributes: [
          'id',
          'email',
          'firstName',
          'lastName',
          'roleId',
          'statusId',
          ['created_at', 'createdAt'],
          ['updated_at', 'updatedAt'],
          ['last_login_at', 'lastLoginAt'],
        ],
        where: whereClause,
        include: [
          { model: Role, as: 'role', attributes: ['id', 'role'] },
          { model: UserStatus, as: 'status', attributes: ['id', 'status'] },
        ],
        order: orderOptions,
        limit,
        offset,
        distinct: true,
      });

      return {
        data: rows.map((user) => new UserResponseDTO(user)),
        total: count
      };
    } catch (error) {
      throw new AppError(`Failed to fetch users: ${error.message}`, 500);
    }
  }

  async getUserById(id) {
    try {
      const user = await User.findByPk(id, {
        include: [
          { model: Role, as: 'role', attributes: ['id', 'role'] },
          { model: UserStatus, as: 'status', attributes: ['id', 'status'] },
        ],
      });

      if (!user) throw new AppError('User not found', 404);
      return new UserResponseDTO(user);
    } catch (error) {
      if (error instanceof AppError) throw error;
      throw new AppError(`Failed to fetch user: ${error.message}`, 500);
    }
  }

  async updateUser(id, updateData) {
    try {
      // Validate role
      if (updateData.roleId !== null && updateData.roleId !== undefined) {
        const role = await Role.findByPk(updateData.roleId);
        if (!role) throw new AppError(`Invalid role ID: ${updateData.roleId}`, 400);
      }

      // Validate status
      if (updateData.statusId) {
        const status = await UserStatus.findByPk(updateData.statusId);
        if (!status) throw new AppError(`Invalid status ID: ${updateData.statusId}`, 400);
      }

      const user = await User.findByPk(id);
      if (!user) throw new AppError('User not found', 404);

      await user.update(updateData);
      const updatedUser = await this.getUserById(id);
      return updatedUser; // Already a DTO
    } catch (error) {
      if (error instanceof AppError) throw error;
      throw new AppError(`Failed to update user: ${error.message}`, 500);
    }
  }

  async deleteUser(id) {
    try {
      const user = await User.findByPk(id);
      if (!user) throw new AppError('User not found', 404);

      await user.destroy();
      return { message: 'User deleted successfully' };
    } catch (error) {
      if (error instanceof AppError) throw error;
      throw new AppError(`Failed to delete user: ${error.message}`, 500);
    }
  }

  async updateProfile(updatedData) {
    try {
      const user = await User.findByPk(updatedData.id);
      if (!user) throw new AppError('User not found', 404);

      const allowedFields = ['firstName', 'lastName', 'profileImage'];
      allowedFields.forEach((field) => {
        if (updatedData[field] !== undefined) {
          user[field] = updatedData[field];
        }
      });

      await user.save();
      const updatedUser = await this.getUserById(updatedData.id);
      return updatedUser;
    } catch (error) {
      if (error instanceof AppError) throw error;
      throw new AppError(`Failed to update profile: ${error.message}`, 500);
    }
  }
}

module.exports = new UserService();<|MERGE_RESOLUTION|>--- conflicted
+++ resolved
@@ -5,11 +5,7 @@
 const { UserResponseDTO } = require('../dto/user/responses/UserResponseDTO.js');
 
 class UserService {
-<<<<<<< HEAD
-  async getAllUsers({ page = 1, perPage = 10, sortField, sortOrder = 'asc', roleId, search, } = {}) {
-=======
-  async getAllUsers({ page = 1, perPage = 10, sortField, sortOrder = 'asc', roleId, statusId } = {}) {
->>>>>>> 17986125
+  async getAllUsers({ page = 1, perPage = 10, sortField, sortOrder = 'asc', roleId, statusId, search, } = {}) {
     try {
       const limit = parseInt(perPage, 10);
       const offset = (page - 1) * limit;
@@ -24,7 +20,9 @@
       if (roleId) {
         whereClause.roleId = parseInt(roleId, 10);
       }
-
+      if (statusId) {
+        whereClause.statusId = parseInt(statusId, 10);
+      }
       if (search && search.trim()) {
         const q = `%${search.trim()}%`;
 
@@ -37,9 +35,6 @@
             { [Op.iLike]: q }
           ),
         ];
-      }
-      if (statusId) {
-        filterValue.statusId = parseInt(statusId)
       }
 
       const { count, rows } = await User.findAndCountAll({
