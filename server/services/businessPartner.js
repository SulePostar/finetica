const { BusinessPartner } = require('../models');
const AppError = require('../utils/errorHandler');

/**
 * Create a new business partner in the database
 * @param {Object} partnerData - The business partner data
 * @returns {Promise<Object>} - Response object with success status, message and partner data
 */
const createBusinessPartner = async (partnerData) => {
<<<<<<< HEAD
  try {
    // Get the BusinessPartner model
    const BusinessPartner = db.BusinessPartner;

    // Create the business partner in the database
    const partner = await BusinessPartner.create(partnerData);
=======
    try {
        // Create the business partner in the database
        const partner = await BusinessPartner.create(partnerData);
>>>>>>> 444eb90a

    // Return formatted response
    return {
      success: true,
      message: 'Business partner created successfully',
      data: partner,
    };
  } catch (error) {
    throw new AppError(`Failed to create business partner: ${error.message}`, 500);
  }
};

/**
 * Get a business partner by ID
 * @param {Number} id - The business partner ID
 * @returns {Promise<Object>} - Response object with success status and partner data
 */
const getBusinessPartnerById = async (id) => {
<<<<<<< HEAD
  try {
    const BusinessPartner = db.BusinessPartner;

    const partner = await BusinessPartner.findByPk(id);
=======
    try {
        const partner = await BusinessPartner.findByPk(id);
>>>>>>> 444eb90a

    if (!partner) {
      throw new AppError(`Business partner with ID ${id} not found`, 404);
    }

    return {
      success: true,
      data: partner,
    };
  } catch (error) {
    if (error instanceof AppError) {
      throw error;
    }
    throw new AppError(`Failed to get business partner: ${error.message}`, 500);
  }
}; /**
 * Get all business partners
 * @returns {Promise<Object>} - Response object with success status and partners data
 */
const getAllBusinessPartners = async () => {
<<<<<<< HEAD
  try {
    const BusinessPartner = db.BusinessPartner;

    const partners = await BusinessPartner.findAll({
      order: [['id', 'ASC']],
    });
=======
    try {
        const partners = await BusinessPartner.findAll({
            order: [['id', 'ASC']]
        });
>>>>>>> 444eb90a

    return {
      success: true,
      data: partners,
    };
  } catch (error) {
    throw new AppError(`Failed to get business partners: ${error.message}`, 500);
  }
};

const updateBusinessPartnerById = async (id, updates) => {
  const BusinessPartner = db.BusinessPartner;

  const partner = await BusinessPartner.findByPk(id);

  if (!partner) {
    return null;
  }

  await partner.update(updates);

  return partner;
};

const deactivateBusinessPartner = async (id) => {
    const partner = await BusinessPartner.findByPk(id);

    if (!partner) {
        throw new AppError(`Business partner with ID ${id} not found`, 404);
    }

    if (partner.isActive === false) {
        throw new AppError(`Business partner with ID ${id} is already inactive`, 400);
    }

    await partner.update(
        { isActive: false },
        { where: { id } }
    );

    return {
        success: true,
        message: 'Business partner deleted successfully'
    };

};

module.exports = {
<<<<<<< HEAD
  createBusinessPartner,
  getBusinessPartnerById,
  getAllBusinessPartners,
  updateBusinessPartnerById,
=======
    createBusinessPartner,
    getBusinessPartnerById,
    getAllBusinessPartners,
    deactivateBusinessPartner
>>>>>>> 444eb90a
};<|MERGE_RESOLUTION|>--- conflicted
+++ resolved
@@ -7,18 +7,9 @@
  * @returns {Promise<Object>} - Response object with success status, message and partner data
  */
 const createBusinessPartner = async (partnerData) => {
-<<<<<<< HEAD
   try {
-    // Get the BusinessPartner model
-    const BusinessPartner = db.BusinessPartner;
-
     // Create the business partner in the database
     const partner = await BusinessPartner.create(partnerData);
-=======
-    try {
-        // Create the business partner in the database
-        const partner = await BusinessPartner.create(partnerData);
->>>>>>> 444eb90a
 
     // Return formatted response
     return {
@@ -37,15 +28,8 @@
  * @returns {Promise<Object>} - Response object with success status and partner data
  */
 const getBusinessPartnerById = async (id) => {
-<<<<<<< HEAD
   try {
-    const BusinessPartner = db.BusinessPartner;
-
     const partner = await BusinessPartner.findByPk(id);
-=======
-    try {
-        const partner = await BusinessPartner.findByPk(id);
->>>>>>> 444eb90a
 
     if (!partner) {
       throw new AppError(`Business partner with ID ${id} not found`, 404);
@@ -66,19 +50,10 @@
  * @returns {Promise<Object>} - Response object with success status and partners data
  */
 const getAllBusinessPartners = async () => {
-<<<<<<< HEAD
   try {
-    const BusinessPartner = db.BusinessPartner;
-
     const partners = await BusinessPartner.findAll({
       order: [['id', 'ASC']],
     });
-=======
-    try {
-        const partners = await BusinessPartner.findAll({
-            order: [['id', 'ASC']]
-        });
->>>>>>> 444eb90a
 
     return {
       success: true,
@@ -87,6 +62,25 @@
   } catch (error) {
     throw new AppError(`Failed to get business partners: ${error.message}`, 500);
   }
+};
+
+const deactivateBusinessPartner = async (id) => {
+  const partner = await BusinessPartner.findByPk(id);
+
+  if (!partner) {
+    throw new AppError(`Business partner with ID ${id} not found`, 404);
+  }
+
+  if (partner.isActive === false) {
+    throw new AppError(`Business partner with ID ${id} is already inactive`, 400);
+  }
+
+  await partner.update({ isActive: false }, { where: { id } });
+
+  return {
+    success: true,
+    message: 'Business partner deleted successfully',
+  };
 };
 
 const updateBusinessPartnerById = async (id, updates) => {
@@ -103,39 +97,10 @@
   return partner;
 };
 
-const deactivateBusinessPartner = async (id) => {
-    const partner = await BusinessPartner.findByPk(id);
-
-    if (!partner) {
-        throw new AppError(`Business partner with ID ${id} not found`, 404);
-    }
-
-    if (partner.isActive === false) {
-        throw new AppError(`Business partner with ID ${id} is already inactive`, 400);
-    }
-
-    await partner.update(
-        { isActive: false },
-        { where: { id } }
-    );
-
-    return {
-        success: true,
-        message: 'Business partner deleted successfully'
-    };
-
-};
-
 module.exports = {
-<<<<<<< HEAD
   createBusinessPartner,
   getBusinessPartnerById,
   getAllBusinessPartners,
+  deactivateBusinessPartner,
   updateBusinessPartnerById,
-=======
-    createBusinessPartner,
-    getBusinessPartnerById,
-    getAllBusinessPartners,
-    deactivateBusinessPartner
->>>>>>> 444eb90a
 };