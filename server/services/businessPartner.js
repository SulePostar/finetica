--- conflicted
+++ resolved
@@ -2,33 +2,13 @@
 const AppError = require('../utils/errorHandler');
 
 /**
- * Lista sve poslovne partnere sa paginacijom.
- * @param {object} query - Query parametri iz URL-a (npr. page, perPage).
- * @returns {Promise<{data: Array, total: number}>}
+ * Creates a new business partner.
+ * @param {Object} partnerData - Data for the new partner.
+ * @returns {Promise<Object>}
  */
-<<<<<<< HEAD
-const listBusinessPartners = async ({ page = 1, perPage = 10 }) => {
-    const limit = Math.max(1, Number(perPage) || 10);
-    const offset = Math.max(0, (Number(page) || 1) - 1) * limit;
-
-    // Koristimo findAndCountAll za paginaciju
-    const { rows, count } = await BusinessPartner.findAndCountAll({
-        offset,
-        limit,
-        order: [['created_at', 'DESC']],
-    });
-
-    // Vraćamo čiste objekte, a ne Sequelize instance
-    const data = rows.map((row) => row.get({ plain: true }));
-
-    return { data, total: count };
-=======
 const createBusinessPartner = async (partnerData) => {
   try {
-    // Create the business partner in the database
     const partner = await BusinessPartner.create(partnerData);
-
-    // Return formatted response
     return {
       success: true,
       message: 'Business partner created successfully',
@@ -37,41 +17,38 @@
   } catch (error) {
     throw new AppError(`Failed to create business partner: ${error.message}`, 500);
   }
->>>>>>> 8775eaea
 };
 
 /**
- * Pronalazi partnera po ID-u.
- * @param {Number} id - ID poslovnog partnera.
+ * Get all business partners with pagination support.
+ * @param {object} query - Query object containing page and perPage.
+ * @returns {Promise<{data: Array, total: number}>} - Object with paginated data and total count.
+ */
+const getAllBusinessPartners = async ({ page = 1, perPage = 10 } = {}) => {
+  try {
+    const limit = Math.max(1, Number(perPage) || 10);
+    const offset = Math.max(0, (Number(page) || 1) - 1) * limit;
+
+    const { rows, count } = await BusinessPartner.findAndCountAll({
+      offset,
+      limit,
+      order: [['id', 'ASC']],
+    });
+
+    const data = rows.map((row) => row.get({ plain: true }));
+
+    return { data, total: count };
+  } catch (error) {
+    throw new AppError(`Failed to get business partners: ${error.message}`, 500);
+  }
+};
+
+/**
+ * Get a business partner by ID.
+ * @param {Number} id - The business partner ID.
  * @returns {Promise<Object>}
  */
 const getBusinessPartnerById = async (id) => {
-<<<<<<< HEAD
-    const partner = await BusinessPartner.findByPk(id);
-
-    if (!partner) {
-        throw new AppError(`Business partner with ID ${id} not found`, 404);
-    }
-
-    // Vraćamo čist objekat
-    return partner.get({ plain: true });
-};
-
-/**
- * Kreira novog poslovnog partnera.
- * @param {Object} partnerData - Podaci za novog partnera.
- * @returns {Promise<Object>}
- */
-const createBusinessPartner = async (partnerData) => {
-    const partner = await BusinessPartner.create(partnerData);
-    return partner.get({ plain: true });
-};
-
-module.exports = {
-    listBusinessPartners,
-    getBusinessPartnerById,
-    createBusinessPartner,
-=======
   try {
     const partner = await BusinessPartner.findByPk(id);
 
@@ -89,25 +66,13 @@
     }
     throw new AppError(`Failed to get business partner: ${error.message}`, 500);
   }
-}; /**
- * Get all business partners
- * @returns {Promise<Object>} - Response object with success status and partners data
- */
-const getAllBusinessPartners = async () => {
-  try {
-    const partners = await BusinessPartner.findAll({
-      order: [['id', 'ASC']],
-    });
-
-    return {
-      success: true,
-      data: partners,
-    };
-  } catch (error) {
-    throw new AppError(`Failed to get business partners: ${error.message}`, 500);
-  }
 };
 
+/**
+ * Deactivates a business partner (soft delete).
+ * @param {Number} id - The business partner ID.
+ * @returns {Promise<Object>}
+ */
 const deactivateBusinessPartner = async (id) => {
   const partner = await BusinessPartner.findByPk(id);
 
@@ -119,7 +84,7 @@
     throw new AppError(`Business partner with ID ${id} is already inactive`, 400);
   }
 
-  await partner.update({ isActive: false }, { where: { id } });
+  await partner.update({ isActive: false });
 
   return {
     success: true,
@@ -127,6 +92,12 @@
   };
 };
 
+/**
+ * Updates a business partner by ID.
+ * @param {Number} id - The business partner ID.
+ * @param {Object} updates - The data to update.
+ * @returns {Promise<Object|null>}
+ */
 const updateBusinessPartnerById = async (id, updates) => {
   const partner = await BusinessPartner.findByPk(id);
 
@@ -140,10 +111,9 @@
 };
 
 module.exports = {
+  getAllBusinessPartners, 
+  getBusinessPartnerById,
   createBusinessPartner,
-  getBusinessPartnerById,
-  getAllBusinessPartners,
   deactivateBusinessPartner,
   updateBusinessPartnerById,
->>>>>>> 8775eaea
 };