--- conflicted
+++ resolved
@@ -1,16 +1,15 @@
-<<<<<<< HEAD
-const { UploadedFile, User, KifProcessingLog, ContractProcessingLog } = require('../models');
-const { Op } = require('sequelize');
-const { sequelize } = require('../config/db');
-const kifService = require('../services/kif');
-const contractService = require('../services/contract');
-=======
-const { UploadedFile, User, KifProcessingLog, KufProcessingLog } = require('../models');
+const {
+  UploadedFile,
+  User,
+  KifProcessingLog,
+  KufProcessingLog,
+  ContractProcessingLog,
+} = require('../models');
 const { Op } = require('sequelize');
 const { sequelize } = require('../config/db');
 const kifService = require('../services/kif');
 const kufService = require('../services/kuf');
->>>>>>> 07c7d343
+const contractService = require('../services/contract');
 const supabaseService = require('../utils/supabase/supabaseService');
 const AppError = require('../utils/errorHandler');
 const PIPELINES = {
@@ -18,22 +17,20 @@
     logModel: KifProcessingLog,
     extract: (buf, mime) => kifService.extractKifData(buf, mime),
     persist: (data, t) => kifService.createKifFromAI(data, { transaction: t }),
-    successMessage: 'KIF processed successfully'
+    successMessage: 'KIF processed successfully',
   },
-<<<<<<< HEAD
+  kuf: {
+    logModel: KufProcessingLog,
+    extract: (buf, mime) => kufService.extractData(buf, mime),
+    persist: (data, t) => kufService.createInvoiceFromAI(data, { transaction: t }),
+    successMessage: 'KUF processed successfully',
+  },
   contracts: {
     logModel: ContractProcessingLog,
     extract: (buf, mime) => contractService.extractData(buf, mime),
     persist: (data, t) => contractService.createContract(data, { transaction: t }),
-    successMessage: 'Contract processed successfully'
-=======
-  kuf: {
-    logModel: KufProcessingLog,
-    extract: (buf, mime) => kufService.extractData(buf, mime),
-    persist: (data, t) => kufService.createInvoiceFromAI(data, { transaction: t }),
-    successMessage: 'KUF processed successfully'
->>>>>>> 07c7d343
-  }
+    successMessage: 'Contract processed successfully',
+  },
 };
 class UploadedFilesService {
   /**
@@ -79,12 +76,12 @@
   /**
    * Create a new file record in the database
    * @param {Object} fileData - File data object
-  * @param {string} fileData.fileName - File name in storage
-  * @param {string} fileData.fileUrl - Full URL to the file
-  * @param {number} fileData.fileSize - File size in bytes
-  * @param {string} fileData.mimeType - MIME type of the file
-  * @param {string} fileData.bucketName - Storage bucket name
-  * @param {number} fileData.uploadedBy - User ID who uploaded the file
+   * @param {string} fileData.fileName - File name in storage
+   * @param {string} fileData.fileUrl - Full URL to the file
+   * @param {number} fileData.fileSize - File size in bytes
+   * @param {string} fileData.mimeType - MIME type of the file
+   * @param {string} fileData.bucketName - Storage bucket name
+   * @param {number} fileData.uploadedBy - User ID who uploaded the file
    * @param {string} fileData.description - Optional description
    * @returns {Promise<Object>} Created file record
    */
@@ -205,13 +202,7 @@
     if (!pipeline) {
       throw new AppError(`No processing pipeline registered for bucket "${bucketName}"`, 400);
     }
-    const uploadResult = await supabaseService.uploadFile(
-      file,
-      null,
-      bucketName,
-      undefined,
-      false
-    );
+    const uploadResult = await supabaseService.uploadFile(file, null, bucketName, undefined, false);
     if (!uploadResult.success) {
       if (uploadResult.code === 'DUPLICATE') {
         return { success: false, message: uploadResult.error };
@@ -260,21 +251,27 @@
     try {
       const result = await sequelize.transaction(async (t) => {
         const domainEntity = await pipeline.persist(extracted, t);
-        const createdFile = await UploadedFile.create({
-          fileName: objectName,
-          fileUrl: uploadResult.publicUrl,
-          fileSize: file.size,
-          mimeType: file.mimetype,
-          uploadedBy: userId,
-          bucketName,
-          description,
-          isActive: true,
-        }, { transaction: t });
-        await logRow.update({
-          isProcessed: true,
-          processedAt: new Date(),
-          message: pipeline.successMessage,
-        }, { transaction: t });
+        const createdFile = await UploadedFile.create(
+          {
+            fileName: objectName,
+            fileUrl: uploadResult.publicUrl,
+            fileSize: file.size,
+            mimeType: file.mimetype,
+            uploadedBy: userId,
+            bucketName,
+            description,
+            isActive: true,
+          },
+          { transaction: t }
+        );
+        await logRow.update(
+          {
+            isProcessed: true,
+            processedAt: new Date(),
+            message: pipeline.successMessage,
+          },
+          { transaction: t }
+        );
         return { createdFile, domainEntity };
       });
       return {
