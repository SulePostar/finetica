const {
  UploadedFile,
  User,
  KifProcessingLog,
  KufProcessingLog,
  ContractProcessingLog,
  BankTransactionProcessingLog
} = require('../models');
const { Op } = require('sequelize');
const { sequelize } = require('../config/db');
const kifService = require('../services/kif');
const kufService = require('../services/kuf');
const contractService = require('../services/contract');
const bankTransactionService = require('../services/bankTransaction');
const supabaseService = require('../utils/supabase/supabaseService');
const AppError = require('../utils/errorHandler');
const PIPELINES = {
  kif: {
    logModel: KifProcessingLog,
    extract: (buf, mime) => kifService.extractKifData(buf, mime),
    persist: (data, t) => kifService.createKifFromAI(data, { transaction: t }),
    isValid: (data) => data?.isInvoice === true,
    successMessage: 'KIF processed successfully',
    invalidMessage: 'File is not a valid sales invoice (KIF)',
  },
  kuf: {
    logModel: KufProcessingLog,
    extract: (buf, mime) => kufService.extractData(buf, mime),
    persist: (data, t) => kufService.createInvoiceFromAI(data, { transaction: t }),
    isValid: (data) => data.isPurchaseInvoice !== false,
    successMessage: 'KUF processed successfully',
    invalidMessage: 'File is not a valid purchase invoice (KUF)',
  },
  contracts: {
    logModel: ContractProcessingLog,
    extract: (buf, mime) => contractService.extractData(buf, mime),
    persist: (data, t) => contractService.createContract(data, { transaction: t }),
    isValid: (data) => data.isValidContract !== false,
    successMessage: 'Contract processed successfully',
    invalidMessage: 'File is not a valid contract',
  },
  transactions: {
    logModel: BankTransactionProcessingLog,
    extract: (buf, mime) => bankTransactionService.extractData(buf, mime),
    persist: (data, t) => bankTransactionService.createBankTransactionFromAI(data, { transaction: t }),
    isValid: (data) => {
      if (data.is_valid === false) {
        return false;
      }
      return true;
    },
    successMessage: 'Transaction processed successfully',
    invalidMessage: 'File is not a valid bank transaction',
  },
};
class UploadedFilesService {
  /**
   * Get allowed buckets for file uploads
   * @returns {Array<string>} Array of allowed bucket names
   */
  getAllowedBuckets() {
    return ['kif', 'kuf', 'transactions', 'contracts', 'user-images'];
  }
  /**
   * Validate bucket name
   * @param {string} bucketName - Bucket name to validate
   * @returns {Object} Validation result
   */
  validateBucket(bucketName) {
    const allowedBuckets = this.getAllowedBuckets();
    if (!bucketName) {
      return {
        isValid: false,
        error: 'Bucket name is required',
      };
    }
    if (!allowedBuckets.includes(bucketName)) {
      return {
        isValid: false,
        error: `Invalid bucket name. Allowed buckets: ${allowedBuckets.join(', ')}`,
      };
    }
    return { isValid: true };
  }
  /**
   * Prepare file data from request body and user info
   * @param {Object} requestBody - Request body containing file data
   * @param {number} userId - ID of the user uploading the file
   * @returns {Object} Prepared file data
   */
  prepareFileData(requestBody, userId) {
    return {
      ...requestBody,
      uploadedBy: userId,
    };
  }
  /**
   * Create a new file record in the database
   * @param {Object} fileData - File data object
   * @param {string} fileData.fileName - File name in storage
   * @param {string} fileData.fileUrl - Full URL to the file
   * @param {number} fileData.fileSize - File size in bytes
   * @param {string} fileData.mimeType - MIME type of the file
   * @param {string} fileData.bucketName - Storage bucket name
   * @param {number} fileData.uploadedBy - User ID who uploaded the file
   * @param {string} fileData.description - Optional description
   * @returns {Promise<Object>} Created file record
   */
  async createFileRecord(fileData) {
    try {
      const fileRecord = await UploadedFile.create(fileData);
      return fileRecord;
    } catch (error) {
      throw new AppError(`Failed to create file record: ${error.message}`, 500);
    }
  }
  /**
   * Parse and validate query parameters for file listing
   * @param {Object} query - Raw query parameters from request
   * @returns {Object} Parsed and validated options
   */
  parseFileQuery(query) {
    return {
      page: parseInt(query.page) || 1,
      limit: parseInt(query.limit) || 10,
      uploaded_by: query.uploaded_by,
      bucket_name: query.bucket_name,
      is_active: query.is_active !== undefined ? query.is_active === 'true' : true,
      search: query.search,
    };
  }
  /**
   * Get all files with pagination and filters
   * @param {Object} options - Query options
   * @param {number} options.page - Page number (default: 1)
   * @param {number} options.limit - Items per page (default: 10)
   * @param {number} options.uploaded_by - Filter by user ID
   * @param {string} options.bucket_name - Filter by bucket
   * @param {boolean} options.is_active - Filter by active status
   * @param {string} options.search - Search in file names
   * @returns {Promise<Object>} Paginated file records
   */
  async getFiles(options = {}) {
    try {
      const { page = 1, limit = 10, uploaded_by, bucket_name, is_active = true, search } = options;
      const offset = (page - 1) * limit;
      const where = { is_active };
      if (uploaded_by) {
        where.uploadedBy = uploaded_by;
      }
      if (bucket_name) {
        where.bucketName = bucket_name;
      }
      if (search) {
        where[Op.or] = [
          { file_name: { [Op.iLike]: `%${search}%` } },
          { original_name: { [Op.iLike]: `%${search}%` } },
          { description: { [Op.iLike]: `%${search}%` } },
        ];
      }
      const { count, rows } = await UploadedFile.findAndCountAll({
        where,
        include: [
          {
            model: User,
            as: 'uploader',
            attributes: ['id', 'email', 'first_name', 'last_name'],
          },
        ],
        order: [['created_at', 'DESC']], // relies on underscored timestamps mapping
        limit: parseInt(limit),
        offset: parseInt(offset),
      });
      return {
        files: rows,
        totalFiles: count,
        totalPages: Math.ceil(count / limit),
        currentPage: parseInt(page),
        hasNextPage: page < Math.ceil(count / limit),
        hasPrevPage: page > 1,
      };
    } catch (error) {
      throw new Error(`Failed to get files: ${error.message}`);
    }
  }
  /**
   * Handle complete profile image upload process
   * @param {Object} file - Multer file object
   * @param {string} firstName - User's first name
   * @param {string} lastName - User's last name
   * @returns {Promise<Object>} Upload result with formatted response
   */
  async uploadProfileImage(file, firstName, lastName) {
    if (!firstName || !lastName) {
      throw new AppError('First name and last name are required for profile image upload', 400);
    }
    const uploadResult = await supabaseService.uploadProfileImage(file, firstName, lastName);
    if (!uploadResult.success) {
      throw new Error(`Profile image upload failed: ${uploadResult.error}`);
    }
    return {
      success: true,
      data: {
        imageUrl: uploadResult.publicUrl,
        fileName: uploadResult.fileName,
      },
    };
  }
  /**
   * Handle complete file upload process
   * @param {Object} file - Multer file object
   * @param {string} bucketName - Storage bucket name
   * @param {number} userId - ID of uploading user
   * @param {string} description - Optional file description
   * @returns {Promise<Object>} Upload result with database record
   */
  async uploadFile(file, bucketName, userId, description = null) {
    const bucketValidation = this.validateBucket(bucketName);
    if (!bucketValidation.isValid) {
      throw new AppError(bucketValidation.error, 400);
    }
    const pipeline = PIPELINES[bucketName];
    if (!pipeline) {
      throw new AppError(`No processing pipeline registered for bucket "${bucketName}"`, 400);
    }

    let extractedData;
    try {
      extractedData = await pipeline.extract(file.buffer, file.mimetype);
    } catch (error) {
      throw new AppError(`Data extraction failed: ${error.message}`, 500);
    }

    if (!pipeline.isValid(extractedData)) {
      throw new AppError(pipeline.invalidMessage, 422);
    }

    const uploadResult = await supabaseService.uploadFile(file, null, bucketName, undefined, false);
    if (!uploadResult.success) {
      if (uploadResult.code === 'DUPLICATE') {
        throw new AppError(uploadResult.error, 409);
      }
      throw new AppError(`Upload failed: ${uploadResult.error}`, 400);
    }
    const objectName = uploadResult.fileName;

    await sequelize.transaction(async (t) => {
      await UploadedFile.create(
        {
          fileName: objectName,
          fileUrl: uploadResult.publicUrl,
          fileSize: file.size,
          mimeType: file.mimetype,
          uploadedBy: userId,
          bucketName,
          description,
          isActive: true,
        },
        { transaction: t }
      );

<<<<<<< HEAD
      if (pipeline.isValid(extractedData)) {
        await pipeline.persist({ ...extractedData, filename: objectName }, t);
        await logRow.update(
          {
            isProcessed: true,
            processedAt: new Date(),
            message: pipeline.successMessage,
            isValid: true,
          },
          { transaction: t }
        );
      } else {
        await logRow.update(
          {
            isValid: false,
            isProcessed: true,
            processedAt: new Date(),
            message: pipeline.invalidMessage,
          },
          { transaction: t }
        );
=======
      await pipeline.persist({ ...extractedData, filename: objectName }, t);
>>>>>>> 27794a2d

      await pipeline.logModel.create(
        {
          filename: objectName,
          isProcessed: true,
          processedAt: new Date(),
          isValid: true,
          message: pipeline.successMessage,
        },
        { transaction: t }
      );
    });

    return {
      success: true,
      data: {
        fileName: objectName,
        bucketName,
      },
    };
  }
}
module.exports = new UploadedFilesService();<|MERGE_RESOLUTION|>--- conflicted
+++ resolved
@@ -4,7 +4,7 @@
   KifProcessingLog,
   KufProcessingLog,
   ContractProcessingLog,
-  BankTransactionProcessingLog
+  BankTransactionProcessingLog,
 } = require('../models');
 const { Op } = require('sequelize');
 const { sequelize } = require('../config/db');
@@ -42,7 +42,8 @@
   transactions: {
     logModel: BankTransactionProcessingLog,
     extract: (buf, mime) => bankTransactionService.extractData(buf, mime),
-    persist: (data, t) => bankTransactionService.createBankTransactionFromAI(data, { transaction: t }),
+    persist: (data, t) =>
+      bankTransactionService.createBankTransactionFromAI(data, { transaction: t }),
     isValid: (data) => {
       if (data.is_valid === false) {
         return false;
@@ -259,31 +260,7 @@
         { transaction: t }
       );
 
-<<<<<<< HEAD
-      if (pipeline.isValid(extractedData)) {
-        await pipeline.persist({ ...extractedData, filename: objectName }, t);
-        await logRow.update(
-          {
-            isProcessed: true,
-            processedAt: new Date(),
-            message: pipeline.successMessage,
-            isValid: true,
-          },
-          { transaction: t }
-        );
-      } else {
-        await logRow.update(
-          {
-            isValid: false,
-            isProcessed: true,
-            processedAt: new Date(),
-            message: pipeline.invalidMessage,
-          },
-          { transaction: t }
-        );
-=======
       await pipeline.persist({ ...extractedData, filename: objectName }, t);
->>>>>>> 27794a2d
 
       await pipeline.logModel.create(
         {
