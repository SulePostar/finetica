const { SalesInvoice, SalesInvoiceItem, BusinessPartner, KifProcessingLog } = require('../models');
const { processDocument } = require('./aiService');
const { sequelize } = require('../config/db');
const KIF_PROMPT = require('../prompts/Kif.js');
const salesInvoiceSchema = require('../schemas/kifSchema');
const AppError = require('../utils/errorHandler');
const supabaseService = require('../utils/supabase/supabaseService');
const MODEL_NAME = 'gemini-2.5-flash-lite';
const KIF_BUCKET_NAME = 'kif';

const extractKifData = async (fileBuffer, mimeType) => {
    const businessPartners = await BusinessPartner.findAll({
        attributes: ['id', 'name'],
    });

    const promptWithPartners = `${KIF_PROMPT}\nAvailable partners: ${JSON.stringify(businessPartners.map(bp => bp.get({ plain: true })))}`;

    const data = await processDocument(
        fileBuffer,
        mimeType,
        salesInvoiceSchema,
        MODEL_NAME,
        promptWithPartners
    );

    return data;
};

const processSingleUnprocessedKifFile = async (fileLog) => {
    try {
        const { buffer, mimeType } = await supabaseService.getFile(
            KIF_BUCKET_NAME,
            fileLog.filename
        );

        const extractedData = await extractKifData(buffer, mimeType);

        await sequelize.transaction(async (t) => {
            await createKifFromAI(extractedData, { transaction: t });
            await fileLog.update({
                isProcessed: true,
                processedAt: new Date(),
                message: 'Processed successfully'
            }, { transaction: t });
        });
    } catch (error) {
        console.error(`Failed to process KIF file log ID ${fileLog.id}:`, error);
        try {
            await fileLog.update({
                isProcessed: false,
                processedAt: new Date(),
                message: `Error: ${error.message}`.slice(0, 1000)
            });
        } catch (innerErr) {
            console.error('Also failed to update KifProcessedFile after error:', innerErr);
        }
    }
};

const processUnprocessedKifFiles = async () => {
    const unprocessed = await KifProcessingLog.findAll({ where: { isProcessed: false } });
    for (const log of unprocessed) {
        await processSingleUnprocessedKifFile(log);
    }
    return { processed: unprocessed.length };
};

const createKifFromAI = async (extractedData) => {
    const transaction = await sequelize.transaction();

    try {
        const { items, ...invoiceData } = extractedData;

        const documentData = {
            ...invoiceData,
            approvedAt: null,
            approvedBy: null,
            createdAt: new Date(),
            updatedAt: new Date(),
        };

        // Create the sales invoice within transaction
        const document = await SalesInvoice.create(documentData, { transaction });

        // Create sales invoice items if they exist
        if (items && Array.isArray(items) && items.length > 0) {
            const itemsToCreate = items.map(item => ({
                ...item,
                invoiceId: document.id,
                createdAt: new Date(),
                updatedAt: new Date(),
            }));

            await SalesInvoiceItem.bulkCreate(itemsToCreate, { transaction });
        }

        await transaction.commit();

        const responseData = {
            ...document.toJSON(),
            items: items || []
        };

        return responseData;
    } catch (error) {
        await transaction.rollback();
        console.error("Database Error:", error);
        throw new AppError('Failed to save KIF sales invoice to database', 500);
    }
};

// KIF-specific function to create sales invoice from manual data
const createKif = async (invoiceData, userId) => {
    const transaction = await sequelize.transaction();

    try {
        const { items, ...documentData } = invoiceData;

        const finalDocumentData = {
            ...documentData,
            approvedAt: null,
            approvedBy: null,
            createdBy: userId,
            createdAt: new Date(),
            updatedAt: new Date(),
        };

        // Create the sales invoice within transaction
        const document = await SalesInvoice.create(finalDocumentData, { transaction });

        // Create sales invoice items if they exist
        if (items && Array.isArray(items) && items.length > 0) {
            const itemsToCreate = items.map(item => ({
                ...item,
                invoiceId: document.id,
                createdAt: new Date(),
                updatedAt: new Date(),
            }));

            await SalesInvoiceItem.bulkCreate(itemsToCreate, { transaction });
        }

        await transaction.commit();

        // Fetch the created invoice with its items (outside transaction since it's committed)
        const createdInvoice = await SalesInvoice.findByPk(document.id, {
            include: [
                {
                    model: SalesInvoiceItem,
                },
                {
                    model: BusinessPartner,
                }
            ]
        });

        return createdInvoice;
    } catch (error) {
        await transaction.rollback();
        console.error("Manual Creation Error:", error);
        throw new AppError('Failed to create KIF sales invoice', 500);
    }
};

// KIF-specific function to approve a sales invoice
const approveKif = async (documentId, updatedData = {}, userId) => {
    try {
        const document = await SalesInvoice.findByPk(documentId);

        if (!document) {
            throw new AppError('KIF sales invoice not found', 404);
        }

        if (document.approvedAt) {
            throw new AppError('Invoice is already approved', 400);
        }

        // Extract items from the updated data if provided
        const { items, ...invoiceUpdateData } = updatedData;

        // Prepare data to update (including approval fields)
        const dataToUpdate = {
            ...invoiceUpdateData,
            approvedAt: new Date(),
            approvedBy: userId,
            updatedAt: new Date(),
        };

        // Update the sales invoice
        const updatedDocument = await document.update(dataToUpdate);

        // Update sales invoice items if they exist
        if (items && Array.isArray(items)) {
            // Get existing items
            const existingItems = await SalesInvoiceItem.findAll({
                where: { invoiceId: documentId }
            });

            const existingItemsMap = new Map(existingItems.map(item => [item.id, item]));
            const updatedItemIds = new Set();

            // Process each item in the update
            for (const item of items) {
                if (item.id && existingItemsMap.has(item.id)) {
                    // Update existing item
                    await SalesInvoiceItem.update(
                        {
                            ...item,
                            updatedAt: new Date(),
                        },
                        {
                            where: { id: item.id, invoiceId: documentId }
                        }
                    );
                    updatedItemIds.add(item.id);
                } else {
                    // Create new item
                    await SalesInvoiceItem.create({
                        ...item,
                        invoiceId: documentId,
                        createdAt: new Date(),
                        updatedAt: new Date(),
                    });
                }
            }
        }

        // Fetch updated items to return
        const updatedItems = await SalesInvoiceItem.findAll({
            where: { invoiceId: documentId }
        });

        // Fetch the complete document with BusinessPartner relationship
        const completeDocument = await SalesInvoice.findByPk(documentId, {
            include: [
                {
                    model: SalesInvoiceItem
                },
                {
                    model: BusinessPartner,
                    attributes: ['id', 'name', 'vatNumber']
                }
            ]
        });

        const documentData = completeDocument.toJSON();
        return {
            ...documentData,
            customerName: documentData.BusinessPartner?.name || null
        };
    } catch (error) {
        console.error("Approval Error:", error);
        throw new AppError('Failed to approve KIF sales invoice', 500);
    }
};

const getKifs = async ({ page = 1, perPage = 10, sortField, sortOrder = 'asc' }) => {
    try {
        const offset = (page - 1) * perPage;
        const limit = parseInt(perPage);

        let orderOptions = [];
        if (sortField) {
            orderOptions = [[sortField, sortOrder.toUpperCase()]];
        } else {
            orderOptions = [['id', 'ASC']];
        }

        // Get total count
        const total = await SalesInvoice.count();

        // Get paginated data with associated items and business partner
        const salesInvoices = await SalesInvoice.findAll({
            include: [
                {
                    model: SalesInvoiceItem
                },
                {
                    model: BusinessPartner,
                    attributes: ['id', 'name', 'vatNumber']
                }
            ],
            order: orderOptions,
            limit,
            offset
        });

        const transformedData = salesInvoices.map(invoice => {
            const invoiceData = invoice.toJSON();
            return {
                ...invoiceData,
                customerName: invoiceData.BusinessPartner?.name || null
            };
        });

        return { data: transformedData, total };
    } catch (error) {
        throw new AppError('Failed to fetch KIF data', 500);
    }
};

const getKifById = async (id) => {
    try {
        const salesInvoice = await SalesInvoice.findByPk(id, {
            include: [
                {
                    model: SalesInvoiceItem,
                },
                {
                    model: BusinessPartner,
                    attributes: ['id', 'name', 'vatNumber']
                }
            ]
        });

        if (!salesInvoice) {
            throw new AppError('Sales invoice not found', 404);
        }

        const invoiceData = salesInvoice.toJSON();
        return {
            ...invoiceData,
            customerName: invoiceData.BusinessPartner?.name || null
        };
    } catch (error) {
        throw new AppError('Failed to fetch KIF by ID', 500);
    }
};

// AI Document Process Service for KIF
const processKif = async (fileBuffer, mimeType, model = "gemini-2.5-flash-lite") => {
    try {
        const extractedData = await processDocument(
            fileBuffer,
            mimeType,
            salesInvoiceSchema,
            model,
            KIF_PROMPT
        );

        const invoice = await createKifFromAI(extractedData);

        return {
            success: true,
            data: invoice
        };
    } catch (error) {
        throw new AppError('Failed to process KIF document', 500);
    }
};

module.exports = {
    getKifs,
    getKifById,
    createKif,
    processKif,
    createKifFromAI,
<<<<<<< HEAD
    approveKifDocument,
    updateKifDocumentData,
    extractKifData,
    processSingleUnprocessedKifFile,
    processUnprocessedKifFiles,
=======
    approveKif,
>>>>>>> f733c11e
};<|MERGE_RESOLUTION|>--- conflicted
+++ resolved
@@ -355,13 +355,8 @@
     createKif,
     processKif,
     createKifFromAI,
-<<<<<<< HEAD
-    approveKifDocument,
-    updateKifDocumentData,
+    approveKif,
     extractKifData,
     processSingleUnprocessedKifFile,
     processUnprocessedKifFiles,
-=======
-    approveKif,
->>>>>>> f733c11e
 };