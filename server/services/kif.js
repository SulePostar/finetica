--- conflicted
+++ resolved
@@ -174,19 +174,10 @@
         const completeDocument = await SalesInvoice.findByPk(documentId, {
             include: [
                 {
-<<<<<<< HEAD
-                    model: SalesInvoiceItem,
-                    required: false
-                },
-                {
-                    model: BusinessPartner,
-                    required: false,
-=======
                     model: SalesInvoiceItem
                 },
                 {
                     model: BusinessPartner,
->>>>>>> f733c11e
                     attributes: ['id', 'name', 'vatNumber']
                 }
             ]
@@ -226,10 +217,6 @@
                 },
                 {
                     model: BusinessPartner,
-<<<<<<< HEAD
-                    required: false,
-=======
->>>>>>> f733c11e
                     attributes: ['id', 'name', 'vatNumber']
                 }
             ],
@@ -261,10 +248,6 @@
                 },
                 {
                     model: BusinessPartner,
-<<<<<<< HEAD
-                    required: false,
-=======
->>>>>>> f733c11e
                     attributes: ['id', 'name', 'vatNumber']
                 }
             ]
