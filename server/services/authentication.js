--- conflicted
+++ resolved
@@ -56,11 +56,7 @@
     const user = await User.scope('withPassword').findOne({
       where: { email },
       include: [
-<<<<<<< HEAD
-        { model: Role, as: 'role', attributes: ['id', 'name'] },
-=======
         { model: Role, as: 'role', attributes: ['id', 'role'] },
->>>>>>> 1c34377e
         { model: UserStatus, as: 'status', attributes: ['id', 'status'] },
       ],
     });
