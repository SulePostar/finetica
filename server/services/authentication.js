--- conflicted
+++ resolved
@@ -56,12 +56,21 @@
 
     if (user.statusId === USER_STATUS.DELETED) throw new AppError('Account deactivated', 403);
 
-<<<<<<< HEAD
     if (user.statusId !== USER_STATUS.APPROVED) {
       const statusMessages = {
         1: 'Account is pending admin approval and cannot login',
         3: 'Account has been rejected by admin',
-=======
+      };
+      throw new AppError(statusMessages[user.statusId] || 'Invalid account status', 403);
+    }
+
+    const isPasswordValid = await user.checkPassword(password);
+    if (!isPasswordValid) throw new AppError('Invalid credentials', 401);
+
+    await user.update({ lastLoginAt: new Date() });
+
+    const token = this.#generateToken(user.id, user.role?.id, user.role?.name);
+
       return {
         success: true,
         message: 'Login successful',
@@ -89,39 +98,43 @@
       return {
         success: false,
         message: error.message || 'An error occurred during login',
->>>>>>> 4e026ee5
       };
-      throw new AppError(statusMessages[user.statusId] || 'Invalid account status', 403);
     }
-
-    const isPasswordValid = await user.checkPassword(password);
-    if (!isPasswordValid) throw new AppError('Invalid credentials', 401);
-
-    await user.update({ lastLoginAt: new Date() });
-
-    const token = this.#generateToken(user.id, user.role?.id, user.role?.name);
-
-    return {
-      success: true,
-      message: 'Login successful',
-      data: {
-        user: {
-          id: user.id,
-          firstName: user.firstName,
-          lastName: user.lastName,
-          email: user.email,
-          roleId: user.roleId,
-          roleName: user.role?.name || null,
-          statusId: user.statusId,
-          isEmailVerified: user.isEmailVerified,
-          lastLoginAt: user.lastLoginAt,
-        },
-        token,
-      },
-    };
   }
 
-  #generateToken(userId, roleId = null, roleName = null) {
+  async getProfile(userId) {
+    try {
+      const user = await User.findByPk(userId, {
+        include: [
+          {
+            model: Role,
+            as: 'role',
+            attributes: ['id', 'name'],
+          },
+        ],
+      });
+
+      if (!user) {
+        return {
+          success: false,
+          message: 'User not found',
+        };
+      }
+
+      return {
+        success: true,
+        data: { user },
+      };
+    } catch (error) {
+      console.error('Get profile error:', error);
+      return {
+        success: false,
+        message: 'An error occurred while fetching profile',
+      };
+    }
+  }
+
+  generateToken(userId, roleId = null, roleName = null) {
     const payload = { userId };
 
     if (roleId && roleName) {
