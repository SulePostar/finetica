const { Contract } = require('../models');
const AppError = require('../utils/errorHandler');
const generateMockContracts = (total = 25) => {
  const contractTypes = ['Service', 'License', 'Supply', 'Consulting'];
  const paymentTerms = ['Net 30', 'Net 60', 'Advance', 'Upon Delivery'];
  const currencies = ['EUR', 'USD', 'BAM', 'GBP'];

  return Array.from({ length: total }, (_, i) => ({
    id: i + 1,
    partner_id: 1000 + i,
    contract_number: `CN-${2025}${String(i + 1).padStart(3, '0')}`,
    contract_type: contractTypes[i % contractTypes.length],
    description: `${contractTypes[i % contractTypes.length]} contract #${i + 1}`,
    start_date: `2025-01-${((i % 28) + 1).toString().padStart(2, '0')}`,
    end_date: `2025-12-${((i % 28) + 1).toString().padStart(2, '0')}`,
    is_active: i % 3 !== 0,
    payment_terms: paymentTerms[i % paymentTerms.length],
    currency: currencies[i % currencies.length],
    amount: parseFloat((Math.random() * 100000 + 1000).toFixed(2)),
    signed_at: `2025-01-${((i % 28) + 1).toString().padStart(2, '0')}`,
    created_at: `2024-12-${((i % 28) + 1).toString().padStart(2, '0')}`,
    updated_at: `2025-01-${((i % 28) + 1).toString().padStart(2, '0')}`,
  }));
};

const getPaginatedContractData = ({ page = 1, perPage = 10, sortField, sortOrder = 'asc' }) => {
  const total = 25;
  const fullData = generateMockContracts(total);

  if (sortField) {
    fullData.sort((a, b) =>
      sortOrder === 'asc'
        ? a[sortField] > b[sortField]
          ? 1
          : -1
        : a[sortField] < b[sortField]
          ? 1
          : -1
    );
  }

  const start = (page - 1) * perPage;
  const pagedData = fullData.slice(start, start + parseInt(perPage));

  return { data: pagedData, total };
};

const approveContractById = async (id, contractData, userId) => {
  const contract = await Contract.findByPk(id);
  if (!contract) {
    throw new AppError('Contract not found', 404);
  }

  if (contract.approvedAt) {
    throw new AppError('Contract already approved', 400);
  }

<<<<<<< HEAD
    await contract.update({
        ...contractData,
        approvedAt: new Date(),
        approvedBy: userId,
    });
    return {
        id: contract.id,
        partnerId: contract.partnerId,
        contractNumber: contract.contractNumber,
        contractType: contract.contractType,
        description: contract.description,
        startDate: contract.startDate,
        endDate: contract.endDate,
        isActive: contract.isActive,
        paymentTerms: contract.paymentTerms,
        currency: contract.currency,
        amount: contract.amount,
        signedAt: contract.signedAt,
        approvedAt: contract.approvedAt,
        approvedBy: contract.approvedBy,
    };
=======
  await contract.update({
    ...contractData,
    approvedAt: new Date(),
    approvedBy: userId,
  });
  return {
    id: contract.id,
    partnerId: contract.partnerId,
    contractNumber: contract.contractNumber,
    contractType: contract.contractType,
    description: contract.description,
    startDate: contract.startDate,
    endDate: contract.endDate,
    isActive: contract.isActive,
    paymentTerms: contract.paymentTerms,
    currency: contract.currency,
    amount: contract.amount,
    signedAt: contract.signedAt,
  };
>>>>>>> 24fc8fd2
};

const createContract = async (contractData) => {
  const newContract = await Contract.create(contractData);
  return newContract;
};

const findById = async (id) => {
    const contract = await Contract.findByPk(id);
    if (!contract) {
        throw new AppError('Contract not found', 404);
    }
    return {
        id: contract.id,
        partnerId: contract.partnerId,
        contractNumber: contract.contractNumber,
        contractType: contract.contractType,
        description: contract.description,
        startDate: contract.startDate,
        endDate: contract.endDate,
        isActive: contract.isActive,
        paymentTerms: contract.paymentTerms,
        currency: contract.currency,
        amount: contract.amount,
        signedAt: contract.signedAt,
        approvedAt: contract.approvedAt,
        approvedBy: contract.approvedBy,
    };
};


module.exports = {
<<<<<<< HEAD
    getPaginatedContractData,
    approveContractById,
    createContract,
    findById
=======
  getPaginatedContractData,
  approveContractById,
  createContract,
>>>>>>> 24fc8fd2
};<|MERGE_RESOLUTION|>--- conflicted
+++ resolved
@@ -1,61 +1,60 @@
 const { Contract } = require('../models');
 const AppError = require('../utils/errorHandler');
 const generateMockContracts = (total = 25) => {
-  const contractTypes = ['Service', 'License', 'Supply', 'Consulting'];
-  const paymentTerms = ['Net 30', 'Net 60', 'Advance', 'Upon Delivery'];
-  const currencies = ['EUR', 'USD', 'BAM', 'GBP'];
+    const contractTypes = ['Service', 'License', 'Supply', 'Consulting'];
+    const paymentTerms = ['Net 30', 'Net 60', 'Advance', 'Upon Delivery'];
+    const currencies = ['EUR', 'USD', 'BAM', 'GBP'];
 
-  return Array.from({ length: total }, (_, i) => ({
-    id: i + 1,
-    partner_id: 1000 + i,
-    contract_number: `CN-${2025}${String(i + 1).padStart(3, '0')}`,
-    contract_type: contractTypes[i % contractTypes.length],
-    description: `${contractTypes[i % contractTypes.length]} contract #${i + 1}`,
-    start_date: `2025-01-${((i % 28) + 1).toString().padStart(2, '0')}`,
-    end_date: `2025-12-${((i % 28) + 1).toString().padStart(2, '0')}`,
-    is_active: i % 3 !== 0,
-    payment_terms: paymentTerms[i % paymentTerms.length],
-    currency: currencies[i % currencies.length],
-    amount: parseFloat((Math.random() * 100000 + 1000).toFixed(2)),
-    signed_at: `2025-01-${((i % 28) + 1).toString().padStart(2, '0')}`,
-    created_at: `2024-12-${((i % 28) + 1).toString().padStart(2, '0')}`,
-    updated_at: `2025-01-${((i % 28) + 1).toString().padStart(2, '0')}`,
-  }));
+    return Array.from({ length: total }, (_, i) => ({
+        id: i + 1,
+        partner_id: 1000 + i,
+        contract_number: `CN-${2025}${String(i + 1).padStart(3, '0')}`,
+        contract_type: contractTypes[i % contractTypes.length],
+        description: `${contractTypes[i % contractTypes.length]} contract #${i + 1}`,
+        start_date: `2025-01-${((i % 28) + 1).toString().padStart(2, '0')}`,
+        end_date: `2025-12-${((i % 28) + 1).toString().padStart(2, '0')}`,
+        is_active: i % 3 !== 0,
+        payment_terms: paymentTerms[i % paymentTerms.length],
+        currency: currencies[i % currencies.length],
+        amount: parseFloat((Math.random() * 100000 + 1000).toFixed(2)),
+        signed_at: `2025-01-${((i % 28) + 1).toString().padStart(2, '0')}`,
+        created_at: `2024-12-${((i % 28) + 1).toString().padStart(2, '0')}`,
+        updated_at: `2025-01-${((i % 28) + 1).toString().padStart(2, '0')}`,
+    }));
 };
 
 const getPaginatedContractData = ({ page = 1, perPage = 10, sortField, sortOrder = 'asc' }) => {
-  const total = 25;
-  const fullData = generateMockContracts(total);
+    const total = 25;
+    const fullData = generateMockContracts(total);
 
-  if (sortField) {
-    fullData.sort((a, b) =>
-      sortOrder === 'asc'
-        ? a[sortField] > b[sortField]
-          ? 1
-          : -1
-        : a[sortField] < b[sortField]
-          ? 1
-          : -1
-    );
-  }
+    if (sortField) {
+        fullData.sort((a, b) =>
+            sortOrder === 'asc'
+                ? a[sortField] > b[sortField]
+                    ? 1
+                    : -1
+                : a[sortField] < b[sortField]
+                    ? 1
+                    : -1
+        );
+    }
 
-  const start = (page - 1) * perPage;
-  const pagedData = fullData.slice(start, start + parseInt(perPage));
+    const start = (page - 1) * perPage;
+    const pagedData = fullData.slice(start, start + parseInt(perPage));
 
-  return { data: pagedData, total };
+    return { data: pagedData, total };
 };
 
 const approveContractById = async (id, contractData, userId) => {
-  const contract = await Contract.findByPk(id);
-  if (!contract) {
-    throw new AppError('Contract not found', 404);
-  }
+    const contract = await Contract.findByPk(id);
+    if (!contract) {
+        throw new AppError('Contract not found', 404);
+    }
 
-  if (contract.approvedAt) {
-    throw new AppError('Contract already approved', 400);
-  }
+    if (contract.approvedAt) {
+        throw new AppError('Contract already approved', 400);
+    }
 
-<<<<<<< HEAD
     await contract.update({
         ...contractData,
         approvedAt: new Date(),
@@ -77,32 +76,11 @@
         approvedAt: contract.approvedAt,
         approvedBy: contract.approvedBy,
     };
-=======
-  await contract.update({
-    ...contractData,
-    approvedAt: new Date(),
-    approvedBy: userId,
-  });
-  return {
-    id: contract.id,
-    partnerId: contract.partnerId,
-    contractNumber: contract.contractNumber,
-    contractType: contract.contractType,
-    description: contract.description,
-    startDate: contract.startDate,
-    endDate: contract.endDate,
-    isActive: contract.isActive,
-    paymentTerms: contract.paymentTerms,
-    currency: contract.currency,
-    amount: contract.amount,
-    signedAt: contract.signedAt,
-  };
->>>>>>> 24fc8fd2
 };
 
 const createContract = async (contractData) => {
-  const newContract = await Contract.create(contractData);
-  return newContract;
+    const newContract = await Contract.create(contractData);
+    return newContract;
 };
 
 const findById = async (id) => {
@@ -130,14 +108,8 @@
 
 
 module.exports = {
-<<<<<<< HEAD
     getPaginatedContractData,
     approveContractById,
     createContract,
     findById
-=======
-  getPaginatedContractData,
-  approveContractById,
-  createContract,
->>>>>>> 24fc8fd2
 };