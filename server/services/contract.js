--- conflicted
+++ resolved
@@ -1,11 +1,5 @@
-<<<<<<< HEAD
-const db = require('../models');
-const AppError = require('../utils/errorHandler');
-
-=======
 const { Contract } = require('../models');
 const AppError = require('../utils/errorHandler');
->>>>>>> 874b7550
 const generateMockContracts = (total = 25) => {
     const contractTypes = ['Service', 'License', 'Supply', 'Consulting'];
     const paymentTerms = ['Net 30', 'Net 60', 'Advance', 'Upon Delivery'];
@@ -36,8 +30,12 @@
     if (sortField) {
         fullData.sort((a, b) =>
             sortOrder === 'asc'
-                ? a[sortField] > b[sortField] ? 1 : -1
-                : a[sortField] < b[sortField] ? 1 : -1
+                ? a[sortField] > b[sortField]
+                    ? 1
+                    : -1
+                : a[sortField] < b[sortField]
+                    ? 1
+                    : -1
         );
     }
 
@@ -47,44 +45,6 @@
     return { data: pagedData, total };
 };
 
-<<<<<<< HEAD
-/**
- * Create a new contract in the database
- * @param {Object} contractData - The contract data
- * @returns {Promise<Object>} - Response object with success status, message and contract data
- */
-const createContract = async (contractData) => {
-    try {
-        // Get the Contract model
-        const Contract = db.Contract;
-
-        // Map the request data to database model fields
-        const mappedData = {
-            partnerId: contractData.partnerId,
-            contractNumber: contractData.contractNumber,
-            contractType: contractData.contractType,
-            description: contractData.description,
-            startDate: contractData.startDate,
-            endDate: contractData.endDate,
-            isActive: contractData.isActive !== undefined ? contractData.isActive : true,
-            paymentTerms: contractData.paymentTerms,
-            currency: contractData.currency,
-            amount: contractData.amount,
-            signedAt: contractData.signedAt
-        };
-
-        // Create the contract in the database
-        const contract = await Contract.create(mappedData);
-
-        // Return formatted response
-        return {
-            success: true,
-            message: 'Contract created successfully',
-            data: contract
-        };
-    } catch (error) {
-        throw new AppError(`Failed to create contract: ${error.message}`, 500);
-=======
 const approveContractById = async (id, contractData, userId) => {
     const contract = await Contract.findByPk(id);
     if (!contract) {
@@ -113,15 +73,16 @@
         currency: contract.currency,
         amount: contract.amount,
         signedAt: contract.signedAt,
->>>>>>> 874b7550
-    }
+    };
+};
+
+const createContract = async (contractData) => {
+    const newContract = await Contract.create(contractData);
+    return newContract;
 };
 
 module.exports = {
     getPaginatedContractData,
-<<<<<<< HEAD
+    approveContractById,
     createContract,
-=======
-    approveContractById,
->>>>>>> 874b7550
 };