const { Contract } = require('../models');
<<<<<<< HEAD
const AppError = require('../utils/errorHandler');
const generateMockContracts = (total = 25) => {
    const contractTypes = ['Service', 'License', 'Supply', 'Consulting'];
    const paymentTerms = ['Net 30', 'Net 60', 'Advance', 'Upon Delivery'];
    const currencies = ['EUR', 'USD', 'BAM', 'GBP'];

    return Array.from({ length: total }, (_, i) => ({
        id: i + 1,
        partner_id: 1000 + i,
        contract_number: `CN-${2025}${String(i + 1).padStart(3, '0')}`,
        contract_type: contractTypes[i % contractTypes.length],
        description: `${contractTypes[i % contractTypes.length]} contract #${i + 1}`,
        start_date: `2025-01-${((i % 28) + 1).toString().padStart(2, '0')}`,
        end_date: `2025-12-${((i % 28) + 1).toString().padStart(2, '0')}`,
        is_active: i % 3 !== 0,
        payment_terms: paymentTerms[i % paymentTerms.length],
        currency: currencies[i % currencies.length],
        amount: parseFloat((Math.random() * 100000 + 1000).toFixed(2)),
        signed_at: `2025-01-${((i % 28) + 1).toString().padStart(2, '0')}`,
        created_at: `2024-12-${((i % 28) + 1).toString().padStart(2, '0')}`,
        updated_at: `2025-01-${((i % 28) + 1).toString().padStart(2, '0')}`,
    }));
=======

const generateMockContracts = (total = 25) => {
  const contractTypes = ['Service', 'License', 'Supply', 'Consulting'];
  const paymentTerms = ['Net 30', 'Net 60', 'Advance', 'Upon Delivery'];
  const currencies = ['EUR', 'USD', 'BAM', 'GBP'];

  return Array.from({ length: total }, (_, i) => ({
    id: i + 1,
    partner_id: 1000 + i,
    contract_number: `CN-${2025}${String(i + 1).padStart(3, '0')}`,
    contract_type: contractTypes[i % contractTypes.length],
    description: `${contractTypes[i % contractTypes.length]} contract #${i + 1}`,
    start_date: `2025-01-${((i % 28) + 1).toString().padStart(2, '0')}`,
    end_date: `2025-12-${((i % 28) + 1).toString().padStart(2, '0')}`,
    is_active: i % 3 !== 0,
    payment_terms: paymentTerms[i % paymentTerms.length],
    currency: currencies[i % currencies.length],
    amount: parseFloat((Math.random() * 100000 + 1000).toFixed(2)),
    signed_at: `2025-01-${((i % 28) + 1).toString().padStart(2, '0')}`,
    created_at: `2024-12-${((i % 28) + 1).toString().padStart(2, '0')}`,
    updated_at: `2025-01-${((i % 28) + 1).toString().padStart(2, '0')}`,
  }));
>>>>>>> 2287ce2d
};

const getPaginatedContractData = ({ page = 1, perPage = 10, sortField, sortOrder = 'asc' }) => {
  const total = 25;
  const fullData = generateMockContracts(total);

  if (sortField) {
    fullData.sort((a, b) =>
      sortOrder === 'asc'
        ? a[sortField] > b[sortField]
          ? 1
          : -1
        : a[sortField] < b[sortField]
          ? 1
          : -1
    );
  }

  const start = (page - 1) * perPage;
  const pagedData = fullData.slice(start, start + parseInt(perPage));

  return { data: pagedData, total };
};

const createContract = async (contractData) => {
  const newContract = await Contract.create(contractData);
  return newContract;
};

const approveContractById = async (id, contractData, userId) => {
    const contract = await Contract.findByPk(id);
    if (!contract) {
        throw new AppError('Contract not found', 404);
    }

    if (contract.approvedAt) {
        throw new AppError('Contract already approved', 400);
    }

    await contract.update({
        ...contractData,
        approvedAt: new Date(),
        approvedBy: userId,
    });
    return {
        id: contract.id,
        partnerId: contract.partnerId,
        contractNumber: contract.contractNumber,
        contractType: contract.contractType,
        description: contract.description,
        startDate: contract.startDate,
        endDate: contract.endDate,
        isActive: contract.isActive,
        paymentTerms: contract.paymentTerms,
        currency: contract.currency,
        amount: contract.amount,
        signedAt: contract.signedAt,
    }
};

module.exports = {
<<<<<<< HEAD
    getPaginatedContractData,
    approveContractById,
=======
  getPaginatedContractData,
  createContract,
>>>>>>> 2287ce2d
};<|MERGE_RESOLUTION|>--- conflicted
+++ resolved
@@ -1,29 +1,5 @@
 const { Contract } = require('../models');
-<<<<<<< HEAD
 const AppError = require('../utils/errorHandler');
-const generateMockContracts = (total = 25) => {
-    const contractTypes = ['Service', 'License', 'Supply', 'Consulting'];
-    const paymentTerms = ['Net 30', 'Net 60', 'Advance', 'Upon Delivery'];
-    const currencies = ['EUR', 'USD', 'BAM', 'GBP'];
-
-    return Array.from({ length: total }, (_, i) => ({
-        id: i + 1,
-        partner_id: 1000 + i,
-        contract_number: `CN-${2025}${String(i + 1).padStart(3, '0')}`,
-        contract_type: contractTypes[i % contractTypes.length],
-        description: `${contractTypes[i % contractTypes.length]} contract #${i + 1}`,
-        start_date: `2025-01-${((i % 28) + 1).toString().padStart(2, '0')}`,
-        end_date: `2025-12-${((i % 28) + 1).toString().padStart(2, '0')}`,
-        is_active: i % 3 !== 0,
-        payment_terms: paymentTerms[i % paymentTerms.length],
-        currency: currencies[i % currencies.length],
-        amount: parseFloat((Math.random() * 100000 + 1000).toFixed(2)),
-        signed_at: `2025-01-${((i % 28) + 1).toString().padStart(2, '0')}`,
-        created_at: `2024-12-${((i % 28) + 1).toString().padStart(2, '0')}`,
-        updated_at: `2025-01-${((i % 28) + 1).toString().padStart(2, '0')}`,
-    }));
-=======
-
 const generateMockContracts = (total = 25) => {
   const contractTypes = ['Service', 'License', 'Supply', 'Consulting'];
   const paymentTerms = ['Net 30', 'Net 60', 'Advance', 'Upon Delivery'];
@@ -45,7 +21,6 @@
     created_at: `2024-12-${((i % 28) + 1).toString().padStart(2, '0')}`,
     updated_at: `2025-01-${((i % 28) + 1).toString().padStart(2, '0')}`,
   }));
->>>>>>> 2287ce2d
 };
 
 const getPaginatedContractData = ({ page = 1, perPage = 10, sortField, sortOrder = 'asc' }) => {
@@ -70,48 +45,44 @@
   return { data: pagedData, total };
 };
 
+const approveContractById = async (id, contractData, userId) => {
+  const contract = await Contract.findByPk(id);
+  if (!contract) {
+    throw new AppError('Contract not found', 404);
+  }
+
+  if (contract.approvedAt) {
+    throw new AppError('Contract already approved', 400);
+  }
+
+  await contract.update({
+    ...contractData,
+    approvedAt: new Date(),
+    approvedBy: userId,
+  });
+  return {
+    id: contract.id,
+    partnerId: contract.partnerId,
+    contractNumber: contract.contractNumber,
+    contractType: contract.contractType,
+    description: contract.description,
+    startDate: contract.startDate,
+    endDate: contract.endDate,
+    isActive: contract.isActive,
+    paymentTerms: contract.paymentTerms,
+    currency: contract.currency,
+    amount: contract.amount,
+    signedAt: contract.signedAt,
+  };
+};
+
 const createContract = async (contractData) => {
   const newContract = await Contract.create(contractData);
   return newContract;
 };
 
-const approveContractById = async (id, contractData, userId) => {
-    const contract = await Contract.findByPk(id);
-    if (!contract) {
-        throw new AppError('Contract not found', 404);
-    }
-
-    if (contract.approvedAt) {
-        throw new AppError('Contract already approved', 400);
-    }
-
-    await contract.update({
-        ...contractData,
-        approvedAt: new Date(),
-        approvedBy: userId,
-    });
-    return {
-        id: contract.id,
-        partnerId: contract.partnerId,
-        contractNumber: contract.contractNumber,
-        contractType: contract.contractType,
-        description: contract.description,
-        startDate: contract.startDate,
-        endDate: contract.endDate,
-        isActive: contract.isActive,
-        paymentTerms: contract.paymentTerms,
-        currency: contract.currency,
-        amount: contract.amount,
-        signedAt: contract.signedAt,
-    }
-};
-
 module.exports = {
-<<<<<<< HEAD
-    getPaginatedContractData,
-    approveContractById,
-=======
   getPaginatedContractData,
+  approveContractById,
   createContract,
->>>>>>> 2287ce2d
 };