{
  "name": "server",
  "version": "1.0.0",
  "main": "index.js",
  "scripts": {
    "start": "node index.js",
    "dev": "nodemon index.js",
    "test": "jest",
    "sync": "node tasks/googleDriveAndSupabaseSync.js"
  },
  "author": "FEP",
  "license": "ISC",
  "description": "",
  "dependencies": {
<<<<<<< HEAD
    "@supabase/supabase-js": "^2.39.0",
=======
    "@supabase/supabase-js": "^2.53.0",
>>>>>>> a0df255d
    "bcrypt": "^6.0.0",
    "cookie-parser": "^1.4.7",
    "cors": "^2.8.5",
    "dotenv": "^17.2.0",
    "express": "^5.1.0",
    "express-session": "^1.18.2",
    "googleapis": "^154.1.0",
    "joi": "^17.13.3",
    "jsonwebtoken": "^9.0.2",
    "mkdirp": "^3.0.1",
    "multer": "^2.0.2",
    "node-cron": "^4.2.1",
    "nodemailer": "^7.0.5",
    "pg": "^8.16.3",
    "pg-hstore": "^2.3.4",
    "sequelize": "^6.37.7",
    "sequelize-cli": "^6.6.3",
    "zod": "^4.0.8"
  },
  "devDependencies": {
    "jest": "^30.0.5",
    "nodemon": "^3.1.10",
    "prettier": "^3.6.2"
  }
}<|MERGE_RESOLUTION|>--- conflicted
+++ resolved
@@ -12,11 +12,7 @@
   "license": "ISC",
   "description": "",
   "dependencies": {
-<<<<<<< HEAD
-    "@supabase/supabase-js": "^2.39.0",
-=======
     "@supabase/supabase-js": "^2.53.0",
->>>>>>> a0df255d
     "bcrypt": "^6.0.0",
     "cookie-parser": "^1.4.7",
     "cors": "^2.8.5",
