--- conflicted
+++ resolved
@@ -14,20 +14,10 @@
     const decoded = jwt.verify(token, JWT_SECRET);
     req.user = decoded;
 
-<<<<<<< HEAD
-        if (req.user.roleId === 1) {
-            return next();
-        } else {
-            return res.status(403).json({ message: 'Access denied! Admin only!' });
-        }
-    } catch (error) {
-        return res.status(401).json({ message: 'Token expired!' });
-=======
     if (req.user.roleId === 1) {
       return next();
     } else {
       return res.status(403).json({ message: 'Access denied! Admin only!' });
->>>>>>> aa02af43
     }
   } catch (error) {
     return res.status(401).json({ message: 'Token expired!' });
