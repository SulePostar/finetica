--- conflicted
+++ resolved
@@ -11,12 +11,12 @@
 const kufRouter = require('./routes/kuf');
 const bankTransactionRouter = require('./routes/bankTransaction');
 const activityLogRouter = require('./routes/activityLog');
-const mailRoute = require("./routes/mailRoute");
+const mailRoute = require('./routes/mailRoute');
 const userStatusRouter = require('./routes/userStatus');
 const userRoleRouter = require('./routes/userRoles');
 const { processEmailQueue } = require('./services/emailQueueService');
 
-const cookieParser = require('cookie-parser')
+const cookieParser = require('cookie-parser');
 const contractRouter = require('./routes/contract');
 const businessPartnerRouter = require('./routes/businessPartner');
 const googleDriveAutoSync = require('./tasks/googleDriveAutoSync');
@@ -33,15 +33,17 @@
   methods: 'GET,POST,PUT,PATCH,DELETE,OPTIONS',
 };
 app.use(cors(corsOptions));
-app.use(session({
-  secret: SECRET,
-  resave: false,
-  saveUninitialized: true,
-  cookie: {
-    secure: false, // Set `secure: true` only if using HTTPS
-    maxAge: 30 * 24 * 60 * 60 * 1000 // 1 month in milliseconds 
-  }
-}));
+app.use(
+  session({
+    secret: SECRET,
+    resave: false,
+    saveUninitialized: true,
+    cookie: {
+      secure: false, // Set `secure: true` only if using HTTPS
+      maxAge: 30 * 24 * 60 * 60 * 1000, // 1 month in milliseconds
+    },
+  })
+);
 
 app.use(express.json());
 app.use(getClientInfo);
@@ -53,12 +55,8 @@
 app.use('/api/files', require('./routes/uploadedFiles'));
 app.use('/api/kif', kifRouter);
 app.use('/api/kuf', kufRouter);
-<<<<<<< HEAD
-app.use('/api/transactions', bankTransactionRouter);
+app.use('/api/bank-transactions', bankTransactionRouter);
 app.use('/api/admin', activityLogRouter);
-=======
-app.use('/api/bank-transactions', bankTransactionRouter);
->>>>>>> 76fce315
 app.use(mailRoute);
 app.use('/api/contracts', contractRouter);
 app.use('/api/partners', businessPartnerRouter);
@@ -66,8 +64,6 @@
 app.use('/api/user-statuses', userStatusRouter);
 app.use('/api/user-roles', userRoleRouter);
 app.use(errorHandler);
-
-
 
 connectToDatabase();
 
@@ -78,6 +74,6 @@
   console.log(`🟢 Server is running at port: ${PORT}`);
 
   setInterval(() => {
-    processEmailQueue().catch(err => console.error('Error in email queue processor:', err));
+    processEmailQueue().catch((err) => console.error('Error in email queue processor:', err));
   }, 1000 * 60);
 });