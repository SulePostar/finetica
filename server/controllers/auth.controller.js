const { loginUser, registerUser } = require('../services/auth.service');

const login = async (req, res, next) => {
  try {
    const loginData = req.body;
    const accessToken = await loginUser(loginData);
    res.status(200).json({ accessToken });
  } catch (err) {
    next(err);
  }
};

<<<<<<< HEAD
const register = async (req, res, next) => {
  try {
    const registerData = req.body;
    const newUser = await registerUser(registerData);
    res.status(201).json(newUser);
  } catch (err) {
    next(err);
  }
};

module.exports = {
  login,
  register,
};
=======
const register = async (req, res) => {
  const registerData = req.body;

  const success = await authService.registerUser(registerData);

  res.status(200).json({
    message: `Successfully registered user with email ${registerData.email} on role ${registerData.roleId} `
  });
}


module.exports = {
  login,
  register
};
>>>>>>> a5f37d05
<|MERGE_RESOLUTION|>--- conflicted
+++ resolved
@@ -10,35 +10,17 @@
   }
 };
 
-<<<<<<< HEAD
-const register = async (req, res, next) => {
-  try {
-    const registerData = req.body;
-    const newUser = await registerUser(registerData);
-    res.status(201).json(newUser);
-  } catch (err) {
-    next(err);
-  }
-};
-
-module.exports = {
-  login,
-  register,
-};
-=======
 const register = async (req, res) => {
   const registerData = req.body;
 
   const success = await authService.registerUser(registerData);
 
   res.status(200).json({
-    message: `Successfully registered user with email ${registerData.email} on role ${registerData.roleId} `
+    message: `Successfully registered user with email ${registerData.email} on role ${registerData.roleId} `,
   });
-}
-
+};
 
 module.exports = {
   login,
-  register
-};
->>>>>>> a5f37d05
+  register,
+};