--- conflicted
+++ resolved
@@ -1,11 +1,5 @@
-<<<<<<< HEAD
-const { getPaginatedContractData,
-    approveContractById
-} = require('../services/contract');
-=======
-const { getPaginatedContractData } = require('../services/contract');
+const { getPaginatedContractData, approveContractById } = require('../services/contract');
 const { createContract } = require('../services/contract');
->>>>>>> 2287ce2d
 
 const getContractData = (req, res) => {
   const { page, perPage, sortField, sortOrder } = req.query;
@@ -20,20 +14,15 @@
   res.json(result);
 };
 
-<<<<<<< HEAD
 const approveContract = async (req, res) => {
-    const { id } = req.params;
-    console.log(req.user);
-    const userId = req.user.userId
-    const contractData = req.body;
-    const result = await approveContractById(id, contractData, userId);
-    res.json(result);
+  const { id } = req.params;
+  console.log(req.user);
+  const userId = req.user.userId;
+  const contractData = req.body;
+  const result = await approveContractById(id, contractData, userId);
+  res.json(result);
 };
 
-module.exports = {
-    getContractData,
-    approveContract,
-=======
 const addContract = async (req, res, next) => {
   try {
     const contract = await createContract(req.body);
@@ -47,6 +36,6 @@
 };
 module.exports = {
   getContractData,
+  approveContract,
   addContract,
->>>>>>> 2287ce2d
 };