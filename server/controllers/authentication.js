const authService = require('../services/authentication');

const REFRESH_TOKEN_MAX_AGE = process.env.REFRESH_TOKEN_EXPIRES_IN_DAYS * 24 * 60 * 60 * 1000;

const login = async (req, res, next) => {
  try {
    const result = await authService.login(req.body);
    attachCookiesToResponse(res, result.data.refreshToken);
    res.json(result);
  } catch (error) {
    next(error);
  }
};

const register = async (req, res, next) => {
  try {
    const result = await authService.register(req.body);
    res.json(result);
  } catch (error) {
    next(error);
  }
};

const refreshToken = async (req, res, next) => {
  try {
    const refreshToken = req.cookies.refreshToken;
    const result = await authService.rotateTokens(refreshToken);
    attachCookiesToResponse(res, result.data.refreshToken);
    return res.status(200).json({ token: result.data.token });
  } catch (error) {
    next(error);
  }
};

const logout = async (req, res) => {
  return res.status(200).json({
    success: true,
    message: 'Logout successful. Please remove the token from client storage.',
  });
};

<<<<<<< HEAD
const requestPasswordReset = async (req, res, next) => {
  try {
    const { email } = req.body;
    const result = await authService.requestPasswordReset(email);
    res.json(result);
  } catch (error) {
    next(error);
  }
};

const resetPassword = async (req, res, next) => {
  try {
    const { token, new_password } = req.body;
    const result = await authService.resetPassword(token, new_password);
    res.json(result);
  } catch (error) {
    next(error);
  }
=======
const attachCookiesToResponse = (res, refreshToken) => {
  res.cookie('refreshToken', refreshToken, {
    httpOnly: true,
    secure: process.env.NODE_ENV === 'production',
    maxAge: REFRESH_TOKEN_MAX_AGE,
    path: '/api/auth',
    sameSite: 'strict'
  });
>>>>>>> fd099d0c
};

module.exports = {
  login,
  register,
  refreshToken,
  logout,
  requestPasswordReset,
  resetPassword,
};<|MERGE_RESOLUTION|>--- conflicted
+++ resolved
@@ -39,7 +39,6 @@
   });
 };
 
-<<<<<<< HEAD
 const requestPasswordReset = async (req, res, next) => {
   try {
     const { email } = req.body;
@@ -58,7 +57,8 @@
   } catch (error) {
     next(error);
   }
-=======
+};
+
 const attachCookiesToResponse = (res, refreshToken) => {
   res.cookie('refreshToken', refreshToken, {
     httpOnly: true,
@@ -67,7 +67,6 @@
     path: '/api/auth',
     sameSite: 'strict'
   });
->>>>>>> fd099d0c
 };
 
 module.exports = {
