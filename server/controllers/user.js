--- conflicted
+++ resolved
@@ -16,11 +16,22 @@
     res.json(new UserResponseDTO(user));
   } catch (error) {
     next(error);
-
   }
 };
 
-<<<<<<< HEAD
+const editMyProfile = async (req, res, next) => {
+  if (!req.body.id) {
+    return res.status(400).json({ error: 'User ID is required in request body' });
+  }
+  try {
+    const { id, ...updateData } = req.body;
+    const updatedUser = await userService.updateProfile(id, updateData);
+    res.json(new UserResponseDTO(updatedUser));
+  } catch (error) {
+    next(error);
+  }
+};
+
 // Admin functions
 const getUserById = async (req, res) => {
   try {
@@ -83,31 +94,13 @@
     res.status(500).json({ error: error.message });
   }
 };
-=======
-const editMyProfile = async (req, res, next) => {
-  if (!req.body.id) {
-    return res.status(400).json({ error: 'User ID is required in request body' });
-  }
-  try {
-    const { id, ...updateData } = req.body;
-    const updatedUser = await userService.updateProfile(id, updateData);
-    res.json(new UserResponseDTO(updatedUser));
-  } catch (error) {
-    next(error);
-  }
-};
-
->>>>>>> af8d4acb
 
 module.exports = {
   getAllUsers,
   getMyProfile,
-<<<<<<< HEAD
   getUserById,
   updateUser,
   deleteUser,
   getUserStats,
-=======
   editMyProfile,
->>>>>>> af8d4acb
 };