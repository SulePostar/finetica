--- conflicted
+++ resolved
@@ -1,45 +1,40 @@
-<<<<<<< HEAD
-const { listBusinessPartners, getBusinessPartnerById, createBusinessPartner } = require('../services/businessPartner');
-=======
 const {
+  getAllBusinessPartners, 
+  getBusinessPartnerById,
   createBusinessPartner,
-  getBusinessPartnerById,
-  getAllBusinessPartners,
   deactivateBusinessPartner,
   updateBusinessPartnerById,
 } = require('../services/businessPartner');
->>>>>>> 8775eaea
 
 /**
- * Get all business partners with pagination
+ * Create a new business partner
  * @param {Object} req - Express request object
  * @param {Object} res - Express response object
  * @param {Function} next - Express next middleware function
  */
-<<<<<<< HEAD
-const getAllPartners = async (req, res, next) => {
-    try {
-        // Prosledi req.query servisu da bi paginacija radila
-        const result = await listBusinessPartners(req.query);
-        res.json(result);
-    } catch (error) {
-        next(error);
-    }
-=======
 const createNewBusinessPartner = async (req, res, next) => {
   try {
-    // Partner data is already validated by the validation middleware
     const partnerData = req.body;
-
-    // Create the partner in the database and get formatted response
     const result = await createBusinessPartner(partnerData);
-
-    // Return the result with a 201 status code
     res.status(201).json(result);
   } catch (error) {
     next(error);
   }
->>>>>>> 8775eaea
+};
+
+/**
+ * Get all business partners
+ * @param {Object} req - Express request object
+ * @param {Object} res - Express response object
+ * @param {Function} next - Express next middleware function
+ */
+const getAllPartners = async (req, res, next) => {
+  try {
+    const result = await getAllBusinessPartners(req.query);
+    res.json(result);
+  } catch (error) {
+    next(error);
+  }
 };
 
 /**
@@ -48,47 +43,10 @@
  * @param {Object} res - Express response object
  * @param {Function} next - Express next middleware function
  */
-<<<<<<< HEAD
-const getPartner = async (req, res, next) => {
-    try {
-        const { id } = req.params;
-        const result = await getBusinessPartnerById(parseInt(id, 10));
-        res.json(result);
-    } catch (error) {
-        next(error);
-    }
-=======
-const getAllPartners = async (req, res, next) => {
-  try {
-    const result = await getAllBusinessPartners();
-    res.json(result);
-  } catch (error) {
-    next(error);
-  }
->>>>>>> 8775eaea
-};
-
-/**
- * Create a new business partner
- * @param {Object} req - Express request object
- * @param {Object} res - Express response object
- * @param {Function} next - Express next middleware function
- */
-<<<<<<< HEAD
-const createNewBusinessPartner = async (req, res, next) => {
-    try {
-        const partnerData = req.body;
-        const result = await createBusinessPartner(partnerData);
-        res.status(201).json(result);
-    } catch (error) {
-        next(error);
-=======
 const getPartner = async (req, res, next) => {
   try {
     const { id } = req.params;
-
     const result = await getBusinessPartnerById(parseInt(id));
-
     res.json(result);
   } catch (error) {
     next(error);
@@ -106,22 +64,17 @@
 };
 
 const updateBusinessPartner = async (req, res, next) => {
-  console.log(req.params);
   const { id } = req.params;
   const updates = req.body;
 
   try {
     if (Object.keys(updates).length === 0) {
       return res.status(400).json({ message: 'No data provided for update' });
->>>>>>> 8775eaea
     }
-
     const updatedPartner = await updateBusinessPartnerById(id, updates);
-
     if (!updatedPartner) {
       return res.status(404).json({ message: 'Business partner not found' });
     }
-
     res.status(200).json(updatedPartner);
   } catch (error) {
     next(error);
@@ -129,15 +82,9 @@
 };
 
 module.exports = {
-<<<<<<< HEAD
-    getAllPartners,
-    getPartner,
-    createNewBusinessPartner,
-=======
   createNewBusinessPartner,
   getPartner,
   getAllPartners,
   softDeletePartner,
   updateBusinessPartner,
->>>>>>> 8775eaea
 };