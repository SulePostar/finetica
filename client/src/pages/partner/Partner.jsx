--- conflicted
+++ resolved
@@ -56,36 +56,8 @@
     setError('');
 
     try {
-<<<<<<< HEAD
-      const response = await fetch(`${apiEndpoint}/${partnerToDelete.id}`, {
-        method: 'DELETE',
-        headers: {
-          'Content-Type': 'application/json',
-          'Authorization': `Bearer ${localStorage.getItem('jwt_token')}`,
-        },
-        body: JSON.stringify({ isActive: false }),
-      });
-
-      if (!response.ok) {
-        const text = await response.text();
-        throw new Error(`Failed to delete partner: ${text}`);
-      }
-=======
       await PartnerService.deactivate(partnerToDelete.id);
->>>>>>> 92c07370
-
-      // Reload the table after successful "delete"
       setReloadTable(prev => !prev);
-<<<<<<< HEAD
-      handleCloseModal(); 
-    } catch (err) {
-      console.error('Error deleting partner:', err);
-      setError('An error occurred while deleting the partner.');
-      setLoading(false); 
-    }
-  }, [partnerToDelete, apiEndpoint, handleCloseModal]);
-
-=======
     } catch (error) {
       console.error("Error deactivating partner:", error);
     } finally {
@@ -93,7 +65,6 @@
       setPartnerToDelete(null);
     }
   }, [partnerToDelete]);
->>>>>>> 92c07370
 
   const columns = [
     { name: 'ID', selector: row => row.id, sortable: true, width: '100px' },
@@ -171,7 +142,6 @@
 
       <ConfirmationModal
         visible={deleteModalVisible}
-<<<<<<< HEAD
         onCancel={handleCloseModal}
         onConfirm={confirmDelete}
         title="Confirm Deletion"
@@ -181,30 +151,6 @@
         loading={loading}
         error={error}
       />
-=======
-        onClose={() => setDeleteModalVisible(false)}
-      >
-        <CModalHeader>
-          <CModalTitle>Confirm Deletion</CModalTitle>
-        </CModalHeader>
-        <CModalBody>
-          Are you sure you want to delete partner
-          <strong> {partnerToDelete?.name}</strong>? This action cannot be undone.
-        </CModalBody>
-        <CModalFooter>
-          <CButton color="secondary" onClick={() => setDeleteModalVisible(false)}>
-            Cancel
-          </CButton>
-          <CButton
-            color="danger"
-            onClick={confirmDelete}
-            disabled={!partnerToDelete?.isActive} // disabled if inactive
-          >
-            Delete
-          </CButton>
-        </CModalFooter>
-      </CModal>
->>>>>>> 92c07370
     </DefaultLayout>
   );
 };
