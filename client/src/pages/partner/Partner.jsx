--- conflicted
+++ resolved
@@ -1,4 +1,3 @@
-// src/pages/Partner/Partner.jsx
 import { CButton, CModal, CModalBody, CModalFooter, CModalHeader, CModalTitle } from '@coreui/react';
 import { useCallback, useMemo, useState } from 'react';
 import { useNavigate } from 'react-router-dom';
@@ -34,6 +33,7 @@
     [navigate]
   );
 
+  // Store full row for modal
   const handleDelete = useCallback((row) => {
     setPartnerToDelete(row);
     setDeleteModalVisible(true);
@@ -42,14 +42,15 @@
   const confirmDelete = useCallback(async () => {
     if (!partnerToDelete) return;
 
+    console.log('Deleting partner ID:', partnerToDelete.id);
+
     try {
       const response = await fetch(`${apiEndpoint}/${partnerToDelete.id}`, {
         method: 'DELETE',
         headers: {
           'Content-Type': 'application/json',
-          Authorization: `Bearer ${localStorage.getItem('jwt_token')}`,
+          'Authorization': `Bearer ${localStorage.getItem('jwt_token')}`,
         },
-<<<<<<< HEAD
       });
 
       if (!response.ok) {
@@ -57,7 +58,8 @@
         throw new Error(`Failed to delete partner: ${text}`);
       }
 
-      setReloadTable((prev) => !prev);
+      console.log('Successfully deleted partner:', partnerToDelete.id);
+      setReloadTable(prev => !prev);
     } catch (error) {
       console.error('Error deleting partner:', error);
     } finally {
@@ -66,63 +68,66 @@
     }
   }, [partnerToDelete, apiEndpoint]);
 
+
   const columns = [
-    { name: 'ID', selector: (row) => row.id, sortable: true, width: '100px' },
-    { name: 'Type', selector: (row) => row.type, sortable: true, width: '150px' },
-    { name: 'Name', selector: (row) => row.name, sortable: true, wrap: true, width: '200px' },
-    { name: 'Short Name', selector: (row) => row.shortName, sortable: true, width: '180px' },
-    { name: 'Country Code', selector: (row) => row.countryCode, sortable: true, width: '180px' },
-    { name: 'VAT Number', selector: (row) => row.vatNumber, sortable: true, width: '180px' },
-    { name: 'Tax ID', selector: (row) => row.taxId, sortable: true, width: '180px' },
-    { name: 'Registration No.', selector: (row) => row.registrationNumber, sortable: true, width: '200px' },
+    { name: 'ID', selector: row => row.id, sortable: true, width: '100px' },
+    { name: 'Type', selector: row => row.type, sortable: true, width: '150px' },
+    { name: 'Name', selector: row => row.name, sortable: true, wrap: true, width: '200px' },
+    { name: 'Short Name', selector: row => row.shortName, sortable: true, width: '180px' },
+    { name: 'Country Code', selector: row => row.countryCode, sortable: true, width: '150px' },
+    { name: 'VAT Number', selector: row => row.vatNumber, sortable: true, width: '180px' },
+    { name: 'Tax ID', selector: row => row.taxId, sortable: true, width: '180px' },
+    { name: 'Registration No.', selector: row => row.registrationNumber, sortable: true, width: '200px' },
     {
       name: 'VAT Registered',
-      selector: (row) => row.is_vat_registered,
+      selector: row => row.is_vat_registered,
       sortable: true,
-      width: '190px',
-      cell: (row) => (
+      width: '160px',
+      cell: row => (
         <span className={`status-badge ${row.is_vat_registered ? 'active' : 'inactive'}`}>
           {row.is_vat_registered ? 'Yes' : 'No'}
         </span>
       ),
     },
-    { name: 'Address', selector: (row) => row.address, sortable: true, wrap: true, width: '250px' },
-    { name: 'City', selector: (row) => row.city, sortable: true, width: '180px' },
-    { name: 'Postal Code', selector: (row) => row.postalCode, sortable: true, width: '180px' },
-    { name: 'Email', selector: (row) => row.email, sortable: true, width: '220px' },
-    { name: 'Phone', selector: (row) => row.phone, sortable: true, width: '180px' },
-    { name: 'IBAN', selector: (row) => row.iban, sortable: true, width: '250px' },
-    { name: 'Bank Name', selector: (row) => row.bankName, sortable: true, width: '200px' },
-    { name: 'SWIFT Code', selector: (row) => row.swiftCode, sortable: true, width: '160px' },
-    { name: 'Default Currency', selector: (row) => row.defaultCurrency, sortable: true, width: '200px' },
-    { name: 'Language Code', selector: (row) => row.languageCode, sortable: true, width: '190px' },
-    { name: 'Payment Terms', selector: (row) => row.paymentTerms, sortable: true, wrap: true, width: '200px' },
+    { name: 'Address', selector: row => row.address, sortable: true, wrap: true, width: '250px' },
+    { name: 'City', selector: row => row.city, sortable: true, width: '180px' },
+    { name: 'Postal Code', selector: row => row.postalCode, sortable: true, width: '150px' },
+    { name: 'Email', selector: row => row.email, sortable: true, width: '220px' },
+    { name: 'Phone', selector: row => row.phone, sortable: true, width: '180px' },
+    { name: 'IBAN', selector: row => row.iban, sortable: true, width: '250px' },
+    { name: 'Bank Name', selector: row => row.bankName, sortable: true, width: '200px' },
+    { name: 'SWIFT Code', selector: row => row.swiftCode, sortable: true, width: '160px' },
+    { name: 'Default Currency', selector: row => row.defaultCurrency, sortable: true, width: '160px' },
+    { name: 'Language Code', selector: row => row.languageCode, sortable: true, width: '160px' },
+    { name: 'Payment Terms', selector: row => row.paymentTerms, sortable: true, wrap: true, width: '200px' },
     {
       name: 'Status',
-      selector: (row) => row.isActive,
+      selector: row => row.isActive,
       sortable: true,
       width: '120px',
-      cell: (row) => (
+      cell: row => (
         <span className={`status-badge ${row.isActive ? 'active' : 'inactive'}`}>
           {row.isActive ? 'Active' : 'Inactive'}
         </span>
       ),
     },
-    { name: 'Note', selector: (row) => row.note, sortable: true, wrap: true, width: '200px' },
+    { name: 'Note', selector: row => row.note, sortable: true, wrap: true, width: '200px' },
     {
       name: 'Actions',
       width: '140px',
-      cell: (row) => (
+      cell: row => (
         <ActionsDropdown
           row={row}
           onView={() => handleView(row.id)}
           onEdit={() => handleEdit(row.id)}
           onDelete={row.isActive ? () => handleDelete(row) : null}
           disableDelete={!row.isActive}
+          isSaved={row.updated_at && new Date(row.updated_at) > new Date(row.created_at)}
         />
       ),
       ignoreRowClick: true,
-    },
+      allowOverflow: true,
+    }
   ];
 
   return (
@@ -135,95 +140,36 @@
         }}
       >
         <div className="partner-table-responsive">
-          <DynamicTable
-            key={`${apiEndpoint}-${reloadTable}`} 
-            title="Partners"
-            columns={columns}
-            apiEndpoint={apiEndpoint}
-            reload={reloadTable}
-          />
+          <DynamicTable title="Partners" columns={columns} apiEndpoint={apiEndpoint} reload={reloadTable} />
         </div>
       </div>
 
-      <CModal alignment="center" visible={deleteModalVisible} onClose={() => setDeleteModalVisible(false)}>
+      <CModal
+        alignment="center"
+        visible={deleteModalVisible}
+        onClose={() => setDeleteModalVisible(false)}
+      >
         <CModalHeader>
           <CModalTitle>Confirm Deletion</CModalTitle>
         </CModalHeader>
         <CModalBody>
-          Are you sure you want to delete this partner? This action cannot be undone.
+          Are you sure you want to delete partner with ID: {partnerToDelete?.id}? This action cannot be undone.
         </CModalBody>
         <CModalFooter>
           <CButton color="secondary" onClick={() => setDeleteModalVisible(false)}>
             Cancel
           </CButton>
-          <CButton color="danger" onClick={confirmDelete} disabled={!partnerToDelete?.isActive}>
+          <CButton
+            color="danger"
+            onClick={confirmDelete}
+            disabled={!partnerToDelete?.isActive} // disabled if inactive
+          >
             Delete
           </CButton>
         </CModalFooter>
       </CModal>
     </DefaultLayout>
   );
-=======
-        { name: 'Note', selector: row => row.note, sortable: true, wrap: true, width: '200px' },
-        {
-            name: 'Actions',
-            width: '140px',
-            cell: row => (
-                <ActionsDropdown
-                    row={row}
-                    onView={() => handleView(row.id)}
-                    onEdit={() => handleEdit(row.id)}
-                    onDelete={row.isActive ? () => handleDelete(row) : null}
-                    disableDelete={!row.isActive}
-                    isSaved={row.updated_at && new Date(row.updated_at) > new Date(row.created_at)}
-                />
-            ),
-            ignoreRowClick: true,
-            allowOverflow: true,
-        }
-    ];
-
-    return (
-        <DefaultLayout>
-            <div
-                className="table-page-outer partner-table-outer"
-                style={{
-                    marginLeft: sidebarWidth,
-                    width: `calc(100vw - ${sidebarWidth}px)`,
-                }}
-            >
-                <div className="partner-table-responsive">
-                    <DynamicTable title="Partners" columns={columns} apiEndpoint={apiEndpoint} reload={reloadTable} />
-                </div>
-            </div>
-
-            <CModal
-                alignment="center"
-                visible={deleteModalVisible}
-                onClose={() => setDeleteModalVisible(false)}
-            >
-                <CModalHeader>
-                    <CModalTitle>Confirm Deletion</CModalTitle>
-                </CModalHeader>
-                <CModalBody>
-                    Are you sure you want to delete partner with ID: {partnerToDelete?.id}? This action cannot be undone.
-                </CModalBody>
-                <CModalFooter>
-                    <CButton color="secondary" onClick={() => setDeleteModalVisible(false)}>
-                        Cancel
-                    </CButton>
-                    <CButton
-                        color="danger"
-                        onClick={confirmDelete}
-                        disabled={!partnerToDelete?.isActive} // disabled if inactive
-                    >
-                        Delete
-                    </CButton>
-                </CModalFooter>
-            </CModal>
-        </DefaultLayout>
-    );
->>>>>>> c3bd76bb
 };
 
 export default Partner;