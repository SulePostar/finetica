import { cilCalculator, cilDescription, cilFolderOpen, cilWallet } from '@coreui/icons';
import CIcon from '@coreui/icons-react';
import {
    CBadge,
    CCard,
    CCardBody,
    CCardHeader,
    CCardTitle,
    CCol,
    CModal,
    CModalBody,
    CModalHeader,
    CModalTitle,
    CNav,
    CNavItem,
    CNavLink,
    CRow,
    CTabContent,
    CTabPane,
} from '@coreui/react';
import { useState } from 'react';
import { InvalidPdfDetails } from '../../components/InvalidPdfDetails/InvalidPdfDetails';
import DynamicTable from '../../components/Tables/DynamicTable';
import { useSidebarWidth } from '../../hooks/useSidebarWidth';
import DefaultLayout from '../../layout/DefaultLayout';
import './InvalidPdfs.css';

const InvalidPdfs = () => {
    const [activeKey, setActiveKey] = useState(1);
    const sidebarWidth = useSidebarWidth();

    const API_BASE = import.meta.env.VITE_API_BASE_URL;

    const endpoints = {
        bank: `${API_BASE}/bank-transactions`,
        kif: `${API_BASE}/kif`,
<<<<<<< HEAD
        kuf: `${API_BASE}/kuf/logs/invalid`,
        contracts: `${API_BASE}/contracts`,
=======
        kuf: `${API_BASE}/kuf`,
        contracts: `/contracts/logs/invalid`,
>>>>>>> c44495d5
    }

    const [modalOpen, setModalOpen] = useState(false);
    const [selectedRow, setSelectedRow] = useState(null);

    const handleRowClick = (row) => {
        setSelectedRow({ ...row, type: activeKey });
        setModalOpen(true);
    };

    const logColumns = [
        {
            name: 'File Name',
            selector: (row) => row.filename,
            sortable: true,
            wrap: true,
            width: '200px',
        },
        {
            name: 'Message',
            selector: (row) => row.message || '-',
            sortable: false,
            wrap: true,
            width: '400px',
        },
        {
            name: 'Status',
            selector: (row) => row.isValid,
            sortable: true,
            width: '150px',
            cell: (row) =>
                row.isValid ? (
                    <CBadge color="success">valid</CBadge>
                ) : (
                    <CBadge color="warning">invalid</CBadge>
                ),
        },
        {
            name: 'Processed',
            selector: (row) => row.isProcessed,
            sortable: true,
            width: '150px',
            cell: (row) =>
                row.isProcessed ? <CBadge color="success">Yes</CBadge> : <CBadge color="danger">No</CBadge>,
        },
        {
            name: 'Processed At',
            selector: (row) => row.processedAt,
            sortable: true,
            width: '150px',
            cell: (row) => (row.processedAt ? new Date(row.processedAt).toLocaleString() : '-'),
        },
        {
            name: 'Created At',
            selector: (row) => row.createdAt,
            sortable: true,
            cell: (row) => new Date(row.createdAt).toLocaleString(),
        },
    ];

    return (
        <DefaultLayout>
            <div
                className="table-page-outer"
                style={{
                    marginLeft: sidebarWidth,
                    width: `calc(100vw - ${sidebarWidth}px)`,
                }}
            >
                <CRow className="justify-content-center w-100 mx-0">
                    <CCol xs={12}>
                        <div className="invalid-pdfs-container">

                            <CCard className="shadow-sm border-0 rounded-3 custom-card">
                                {/* Title */}
                                <CCardHeader className="p-3">
                                    <CCardTitle className="custom-card-title">Invalid PDFs</CCardTitle>
                                </CCardHeader>

                                {/* Tabs */}
                                <CCardHeader className="custom-card-header p-0">
                                    <CNav variant="tabs" role="tablist" className="nav-fill flex-column flex-md-row">
                                        <CNavItem>
                                            <CNavLink
                                                active={activeKey === 1}
                                                onClick={() => setActiveKey(1)}
                                                className="px-2 px-md-3 text-nowrap"
                                            >
                                                <CIcon icon={cilCalculator} className="me-0 me-md-2" />
                                                Bank Transactions
                                            </CNavLink>
                                        </CNavItem>
                                        <CNavItem>
                                            <CNavLink
                                                active={activeKey === 2}
                                                onClick={() => setActiveKey(2)}
                                                className="px-2 px-md-3 text-nowrap"
                                            >
                                                <CIcon icon={cilWallet} className="me-0 me-md-2" />
                                                KIF
                                            </CNavLink>
                                        </CNavItem>
                                        <CNavItem>
                                            <CNavLink
                                                active={activeKey === 3}
                                                onClick={() => setActiveKey(3)}
                                                className="px-2 px-md-3 text-nowrap"
                                            >
                                                <CIcon icon={cilFolderOpen} className="me-0 me-md-2" />
                                                KUF
                                            </CNavLink>
                                        </CNavItem>
                                        <CNavItem>
                                            <CNavLink
                                                active={activeKey === 4}
                                                onClick={() => setActiveKey(4)}
                                                className="px-2 px-md-3 text-nowrap"
                                            >
                                                <CIcon icon={cilDescription} className="me-0 me-md-2" />
                                                Contracts
                                            </CNavLink>
                                        </CNavItem>
                                    </CNav>
                                </CCardHeader>

                                <CCardBody className="p-3 p-md-4">
                                    <CTabContent>
                                        <CTabPane visible={activeKey === 1} className="fade">
                                            <DynamicTable columns={logColumns} apiEndpoint={endpoints.bank} />
                                        </CTabPane>
                                        <CTabPane visible={activeKey === 2} className="fade">
                                            <DynamicTable columns={logColumns} apiEndpoint={endpoints.kif} />
                                        </CTabPane>
                                        <CTabPane visible={activeKey === 3} className="fade">
                                            <DynamicTable columns={logColumns} apiEndpoint={endpoints.kuf} />
                                        </CTabPane>
                                        <CTabPane visible={activeKey === 4} className="fade">
                                            <DynamicTable
                                                columns={logColumns}
                                                apiEndpoint={endpoints.contracts}
                                                onRowClick={handleRowClick}
                                            />
                                        </CTabPane>
                                    </CTabContent>
                                </CCardBody>
                            </CCard>
                        </div>
                    </CCol>
                </CRow>

                {/* Modal  */}
                <CModal visible={modalOpen} onClose={() => setModalOpen(false)} size="xl" alignment="center">
                    <CModalHeader>
                        <CModalTitle>{selectedRow?.filename || "Document Details"}</CModalTitle>
                    </CModalHeader>
                    <CModalBody>
                        {selectedRow && (
                            <InvalidPdfDetails id={selectedRow.id} type={selectedRow.type} />
                        )}
                    </CModalBody>
                </CModal>
            </div>
        </DefaultLayout>
    );
};

export default InvalidPdfs;<|MERGE_RESOLUTION|>--- conflicted
+++ resolved
@@ -34,13 +34,8 @@
     const endpoints = {
         bank: `${API_BASE}/bank-transactions`,
         kif: `${API_BASE}/kif`,
-<<<<<<< HEAD
         kuf: `${API_BASE}/kuf/logs/invalid`,
-        contracts: `${API_BASE}/contracts`,
-=======
-        kuf: `${API_BASE}/kuf`,
         contracts: `/contracts/logs/invalid`,
->>>>>>> c44495d5
     }
 
     const [modalOpen, setModalOpen] = useState(false);
