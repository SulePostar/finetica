import { useCallback, useMemo, useState } from 'react';
import { useNavigate } from 'react-router-dom';
import ActionsDropdown from '../../components/Tables/Dropdown/ActionsDropdown';
import DynamicTable from '../../components/Tables/DynamicTable';
import UploadButton from '../../components/UploadButton/UploadButton';
import { useSidebarWidth } from '../../hooks/useSidebarWidth';
import DefaultLayout from '../../layout/DefaultLayout';
import { useBucketName } from '../../lib/bucketUtils';
import './Contract.css';

const Contract = () => {
  const navigate = useNavigate();
  const sidebarWidth = useSidebarWidth();
  const bucketName = useBucketName();

  const API_BASE = import.meta.env.VITE_API_BASE_URL;
  const apiEndpoint = useMemo(() => `${API_BASE}/contracts`, [API_BASE]);
  const [refetchFunction, setRefetchFunction] = useState(null);

  const handleRefetchCallback = useCallback((fetchFn) => {
    setRefetchFunction(() => fetchFn);
  }, []);

  const handleView = useCallback(
    (id) => {
      navigate(`/contracts/${id}`);
    },
    [navigate]
  );

  const handleApprove = useCallback(
    (id) => {
      navigate(`/contracts/${id}/approve`);
    },
    [navigate]
  );

  const handleDownload = useCallback((id) => {
    // Implement file download later if needed
  }, []);

  const columns = [
    { name: 'File Name', selector: (row) => row.filename || '—', sortable: true, width: '200px' },
    { name: 'Partner Name', selector: (row) => row.businessPartner?.name || '—', sortable: true, width: '200px', cell: (row) => row.businessPartner?.name || '—' },
    { name: 'Contract Number', selector: (row) => row.contractNumber || '—', sortable: true, width: '200px' },
    { name: 'Type', selector: (row) => row.contractType || '—', sortable: true },
    { name: 'Description', selector: (row) => row.description || '—', sortable: true, wrap: true, width: '200px' },
    { name: 'Start Date', selector: (row) => row.startDate || '—', sortable: true, width: '150px', cell: (row) => (row.startDate ? new Date(row.startDate).toLocaleDateString() : '—') },
    { name: 'End Date', selector: (row) => row.endDate || '—', sortable: true, width: '145px', cell: (row) => (row.endDate ? new Date(row.endDate).toLocaleDateString() : '—') },
    {
      name: 'Status',
      selector: (row) => row.isActive,
      sortable: true,
      width: '120px',
      cell: (row) => (
        <span className={`status-badge ${row.isActive ? 'active' : 'inactive'}`}>
          {row.isActive ? 'Active' : 'Inactive'}
        </span>
      ),
    },
    { name: 'Payment Terms', selector: (row) => row.paymentTerms || '—', sortable: true, width: '190px' },
    { name: 'Currency', selector: (row) => row.currency || '—', sortable: true, width: '135px' },
    { name: 'Amount', selector: (row) => (row.amount != null ? row.amount : '—'), sortable: true, width: '140px', style: { textAlign: 'right' } },
    { name: 'Signed At', selector: (row) => row.signedAt || '—', sortable: true, width: '150px', cell: (row) => (row.signedAt ? new Date(row.signedAt).toLocaleDateString() : '—') },
    {
      name: 'Review Status',
      selector: (row) => row.status || '—',
      sortable: true,
      width: '190px',
      cell: (row) => (
        <span className={`status-badge ${row.approvedAt ? 'approved' : 'pending'}`}>
          {row.approvedAt ? 'Approved' : 'Pending'}
        </span>
      ),
    },
    {
      name: 'Actions',
      width: '140px',
      cell: (row) => (
        <ActionsDropdown
          row={row}
          onView={handleView}
          onApprove={() => handleApprove(row.id)}
          onDownload={() => handleDownload(row.id)}
          isApproved={Boolean(row.approvedAt || row.approvedBy || row.status === 'approved')}
        />
      ),
      ignoreRowClick: true,
    },
  ];

  return (
    <DefaultLayout>
      <div
        className="table-page-outer"
        style={{
<<<<<<< HEAD
          marginTop: '30px',
          marginLeft: sidebarWidth,
          width: `calc(95vw - ${sidebarWidth}px)`
=======
          left: sidebarWidth + 24,
          right: 24,
>>>>>>> f7eeaa7f
        }}
      >
        <div className="contract-table-scroll contract-table-responsive">
          <DynamicTable
            title="Contracts"
            columns={columns}
            apiEndpoint={apiEndpoint}
            uploadButton={
              <UploadButton
                bucketName={bucketName}
                onUploadSuccess={() => {
                  if (refetchFunction) {
                    refetchFunction();
                  }
                }}
              />
            }
            onRefetch={handleRefetchCallback}
          />
        </div>
      </div>
    </DefaultLayout>
  );
};

export default Contract;<|MERGE_RESOLUTION|>--- conflicted
+++ resolved
@@ -94,14 +94,8 @@
       <div
         className="table-page-outer"
         style={{
-<<<<<<< HEAD
-          marginTop: '30px',
-          marginLeft: sidebarWidth,
-          width: `calc(95vw - ${sidebarWidth}px)`
-=======
           left: sidebarWidth + 24,
           right: 24,
->>>>>>> f7eeaa7f
         }}
       >
         <div className="contract-table-scroll contract-table-responsive">
