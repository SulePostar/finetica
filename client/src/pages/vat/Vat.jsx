--- conflicted
+++ resolved
@@ -3,11 +3,8 @@
 import './Vat.styles.css';
 import DynamicTable from '../../components/Tables/DynamicTable';
 import DefaultLayout from '../../layout/DefaultLayout';
-<<<<<<< HEAD
+import { Container } from 'react-bootstrap';
 import { useSelector } from 'react-redux';
-=======
-import { Container } from 'react-bootstrap';
->>>>>>> 829e4cf2
 
 const Vat = () => {
     const columns = [
@@ -24,7 +21,6 @@
 
     return (
         <DefaultLayout>
-<<<<<<< HEAD
             <div
                 className="vat-table-outer"
                 style={{
@@ -51,26 +47,6 @@
             </div>
         </DefaultLayout>
     );
-}; export default Vat;
-=======
-            <div className="body flex-grow-1 px-3" style={{ paddingTop: '80px' }}>
-
-                <div className="d-flex justify-content-end mb-3">
-                    <UploadButton
-                        bucketName={bucketName}
-                    />
-                </div>
-                <CContainer className="h-100" fluid>
-                    <CRow>
-                        <CCol>
-                            <DynamicTable title="VAT Table" columns={columns} apiEndpoint="http://localhost:4000/api/vat-data" />
-                        </CCol>
-                    </CRow>
-                </CContainer>
-            </div>
-        </DefaultLayout>
-    );
 };
 
-export default Vat;
->>>>>>> 829e4cf2
+export default Vat;