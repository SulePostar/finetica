--- conflicted
+++ resolved
@@ -3,11 +3,8 @@
 import './Vat.styles.css';
 import DynamicTable from '../../components/Tables/DynamicTable';
 import DefaultLayout from '../../layout/DefaultLayout';
-<<<<<<< HEAD
-import { useNavigate } from 'react-router-dom';
-import { Dropdown } from 'react-bootstrap';
-import { FaEllipsisV } from 'react-icons/fa';
-
+import { Container } from 'react-bootstrap';
+import { useSelector } from 'react-redux';
 
 const Vat = () => {
 
@@ -29,12 +26,6 @@
 
 
 
-=======
-import { Container } from 'react-bootstrap';
-import { useSelector } from 'react-redux';
-
-const Vat = () => {
->>>>>>> b4ac832f
     const columns = [
         { name: 'ID', selector: row => row.id, sortable: true },
         { name: 'Name', selector: row => row.name, sortable: true },
@@ -68,51 +59,46 @@
 
     return (
         <DefaultLayout>
-<<<<<<< HEAD
             <div className="body flex-grow-1 px-3" style={{ paddingTop: '80px' }}>
 
 
                 <div className="d-flex justify-content-end mb-3">
                     <UploadButton
                         bucketName={bucketName}
-                    />
-                </div>
+            <div
+                        className="vat-table-outer"
+                        style={{
+                            minHeight: '100vh',
+                            display: 'flex',
+                            flexDirection: 'column',
+                            justifyContent: 'center',
+                            alignItems: 'center',
+                            transition: 'margin-left 0.3s',
+                            marginLeft: sidebarShow ? sidebarWidth : 0,
+                            padding: 0,
+                        }}
+                    >
+                        <div className="w-100 d-flex justify-content-end align-items-center mb-3">
+                            <UploadButton bucketName={bucketName} />
+                        </div>
+                        <div className="w-100 d-flex justify-content-center align-items-center flex-grow-1">
+                            <DynamicTable
+                                title="VAT Table"
+                                columns={columns}
+                                apiEndpoint="http://localhost:4000/api/vat-data"
+                            />
+                        </div>
 
-                <CContainer className="h-100" fluid>
-                    <CRow>
-                        <CCol>
-                            <DynamicTable title="KIF Table" columns={columns} apiEndpoint="http://localhost:4000/api/kif-data" />
-                        </CCol>
-                    </CRow>
-                </CContainer>
-=======
-            <div
-                className="vat-table-outer"
-                style={{
-                    minHeight: '100vh',
-                    display: 'flex',
-                    flexDirection: 'column',
-                    justifyContent: 'center',
-                    alignItems: 'center',
-                    transition: 'margin-left 0.3s',
-                    marginLeft: sidebarShow ? sidebarWidth : 0,
-                    padding: 0,
-                }}
-            >
-                <div className="w-100 d-flex justify-content-end align-items-center mb-3">
-                    <UploadButton bucketName={bucketName} />
-                </div>
-                <div className="w-100 d-flex justify-content-center align-items-center flex-grow-1">
-                    <DynamicTable
-                        title="VAT Table"
-                        columns={columns}
-                        apiEndpoint="http://localhost:4000/api/vat-data"
-                    />
-                </div>
->>>>>>> b4ac832f
-            </div>
-        </DefaultLayout>
-    );
+                        <CContainer className="h-100" fluid>
+                            <CRow>
+                                <CCol>
+                                    <DynamicTable title="KIF Table" columns={columns} apiEndpoint="http://localhost:4000/api/kif-data" />
+                                </CCol>
+                            </CRow>
+                        </CContainer>
+                    </div>
+                </DefaultLayout>
+                );
 };
 
-export default Vat;+                export default Vat;