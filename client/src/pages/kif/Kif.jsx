import { useCallback, useMemo, useState } from 'react';
import { useNavigate } from 'react-router-dom';
import ActionsDropdown from '../../components/Tables/Dropdown/ActionsDropdown';
import DynamicTable from '../../components/Tables/DynamicTable';
import UploadButton from '../../components/UploadButton/UploadButton';
import { useSidebarWidth } from '../../hooks/useSidebarWidth';
import DefaultLayout from '../../layout/DefaultLayout';
import { useBucketName } from '../../lib/bucketUtils';
import KifService from '../../services/kif';
import './Kif.css';

const Kif = () => {
  const navigate = useNavigate();
  const bucketName = useBucketName();
  const sidebarWidth = useSidebarWidth();

  const API_BASE = import.meta.env.VITE_API_BASE_URL;
  const apiEndpoint = useMemo(() => `${API_BASE}/kif`, [API_BASE]);

  const [refetchFunction, setRefetchFunction] = useState(null);
  const handleRefetchCallback = useCallback((fn) => setRefetchFunction(() => fn), []);

  const handleView = useCallback((id) => navigate(`/kif/${id}`), [navigate]);
  const handleApprove = useCallback((id) => navigate(`/kif/${id}/approve`), [navigate]);

  const handleDownload = useCallback(async (id) => {
    try {
<<<<<<< HEAD
      const response = await KifService.getById(id);
      const documentData = response.data;

      if (!documentData?.pdfUrl) {
        console.error("No pdfUrl found for this document");
        return;
      }

      const link = document.createElement("a");
      link.href = documentData.pdfUrl;
=======
      const { data } = await KifService.getById(id);
      if (!data?.pdfUrl) return;
      const link = document.createElement('a');
      link.href = data.pdfUrl;
>>>>>>> f7eeaa7f
      link.download = `kif-${id}.pdf`;
      document.body.appendChild(link);
      link.click();
      document.body.removeChild(link);
<<<<<<< HEAD

    } catch (err) {
      console.error("Download failed:", err);
=======
    } catch (err) {
      console.error('Download failed:', err);
>>>>>>> f7eeaa7f
    }
  }, []);

  const columns = [
    { name: 'Invoice ID', selector: (row) => row.id ?? '—', sortable: true, width: '140px' },
    { name: 'Invoice Number', selector: (row) => row.invoiceNumber || '—', sortable: true, width: '190px' },
    { name: 'Invoice Type', selector: (row) => row.invoiceType || '—', sortable: true, width: '160px' },
    { name: 'Customer Name', selector: (row) => row.customerName || '—', sortable: true, width: '220px' },
    {
      name: 'Invoice Date',
      selector: (row) => row.invoiceDate || '—',
      sortable: true,
      width: '160px',
      cell: (row) => (row.invoiceDate ? new Date(row.invoiceDate).toLocaleDateString() : '—'),
    },
    {
      name: 'Due Date',
      selector: (row) => row.dueDate || '—',
      sortable: true,
      width: '160px',
      cell: (row) => (row.dueDate ? new Date(row.dueDate).toLocaleDateString() : '—'),
    },
    {
      name: 'Total Amount',
      selector: (row) => (row.totalAmount != null ? row.totalAmount : '—'),
      sortable: true,
      width: '170px',
      cell: (row) => (row.totalAmount != null ? `${parseFloat(row.totalAmount).toFixed(2)} KM` : '—'),
      style: { textAlign: 'right' },
    },
    { name: 'Vat Period', selector: (row) => row.vatPeriod || '—', sortable: true, width: '150px' },
    { name: 'Vat Category', selector: (row) => row.vatCategory || '—', sortable: true, width: '170px' },
    { name: 'Delivery Period', selector: (row) => row.deliveryPeriod || '—', sortable: true, width: '200px' },
    { name: 'Bill Number', selector: (row) => row.billNumber || '—', sortable: true, width: '160px' },
    {
      name: 'Approval Status',
      selector: (row) => (row.approvedAt || row.approvedBy ? 'Approved' : 'Pending'),
      sortable: true,
      width: '190px',
      cell: (row) => {
        const status = row.approvedAt || row.approvedBy ? 'approved' : 'pending';
        return <span className={`status-badge ${status}`}>{status === 'approved' ? 'Approved' : 'Pending'}</span>;
      },
    },
    {
      name: 'Actions',
      width: '140px',
      cell: (row) => (
        <ActionsDropdown
          row={row}
          onView={handleView}
          onApprove={() => handleApprove(row.id)}
          onDownload={() => handleDownload(row.id)}
          isApproved={Boolean(row.approvedAt || row.approvedBy)}
        />
      ),
      ignoreRowClick: true,
    },
  ];

  return (
    <DefaultLayout>
      <div
        className="table-page-outer"
        style={{
<<<<<<< HEAD
          marginTop: '30px',
          marginLeft: sidebarWidth,
          width: `calc(95vw - ${sidebarWidth}px)`
=======
          left: sidebarWidth + 24,
          right: 24,
>>>>>>> f7eeaa7f
        }}
      >
        <div className="kif-table-scroll kif-table-responsive">
          <DynamicTable
            title="KIF - Sales Invoices"
            columns={columns}
            apiEndpoint={apiEndpoint}
            uploadButton={
              <UploadButton
                bucketName={bucketName}
                onUploadSuccess={() => {
                  if (refetchFunction) refetchFunction();
                }}
              />
            }
            onRefetch={handleRefetchCallback}
          />
        </div>
      </div>
    </DefaultLayout>
  );
};

export default Kif;<|MERGE_RESOLUTION|>--- conflicted
+++ resolved
@@ -25,35 +25,16 @@
 
   const handleDownload = useCallback(async (id) => {
     try {
-<<<<<<< HEAD
-      const response = await KifService.getById(id);
-      const documentData = response.data;
-
-      if (!documentData?.pdfUrl) {
-        console.error("No pdfUrl found for this document");
-        return;
-      }
-
-      const link = document.createElement("a");
-      link.href = documentData.pdfUrl;
-=======
       const { data } = await KifService.getById(id);
       if (!data?.pdfUrl) return;
       const link = document.createElement('a');
       link.href = data.pdfUrl;
->>>>>>> f7eeaa7f
       link.download = `kif-${id}.pdf`;
       document.body.appendChild(link);
       link.click();
       document.body.removeChild(link);
-<<<<<<< HEAD
-
-    } catch (err) {
-      console.error("Download failed:", err);
-=======
     } catch (err) {
       console.error('Download failed:', err);
->>>>>>> f7eeaa7f
     }
   }, []);
 
@@ -119,14 +100,8 @@
       <div
         className="table-page-outer"
         style={{
-<<<<<<< HEAD
-          marginTop: '30px',
-          marginLeft: sidebarWidth,
-          width: `calc(95vw - ${sidebarWidth}px)`
-=======
           left: sidebarWidth + 24,
           right: 24,
->>>>>>> f7eeaa7f
         }}
       >
         <div className="kif-table-scroll kif-table-responsive">
