import { useCallback, useMemo } from 'react';
import { useNavigate } from 'react-router-dom';
import ActionsDropdown from '../../components/Tables/Dropdown/ActionsDropdown';
import DynamicTable from '../../components/Tables/DynamicTable';
import UploadButton from '../../components/UploadButton/UploadButton';
import { useSidebarWidth } from '../../hooks/useSidebarWidth';
import DefaultLayout from '../../layout/DefaultLayout';
import { useBucketName } from '../../lib/bucketUtils';
<<<<<<< HEAD
import './Kif.styles.css';
=======
import './Kif.css';
>>>>>>> f733c11e

const Kif = () => {
  const navigate = useNavigate();
  const bucketName = useBucketName();
  const sidebarWidth = useSidebarWidth();
  const API_BASE = import.meta.env.VITE_API_BASE_URL;
  const apiEndpoint = useMemo(() => `${API_BASE}/kif`, [API_BASE]);

  const handleView = useCallback((id) => {
    navigate(`/kif/${id}`);
  }, [navigate]);

  const handleApprove = useCallback((id) => {
    navigate(`/kif/${id}/approve`);
  }, [navigate]);

  const handleDownload = useCallback((id) => {
    // TODO: Implement download functionality
    console.log('Download KIF:', id);
  }, []);

  const columns = [
    {
      name: 'Invoice ID',
      selector: row => row.id,
      sortable: true,
      width: '140px',
    },
    {
      name: 'Invoice Number',
      selector: row => row.invoiceNumber,
      sortable: true,
      width: '190px',
    },
    {
      name: 'Invoice Type',
      selector: row => row.invoiceType,
      sortable: true,
      width: '160px',
    },
    {
      name: 'Customer Name',
      selector: row => row.customerName,
      sortable: true,
      width: '190px',
    },
    {
      name: 'Invoice Date',
      selector: row => row.invoiceDate,
      sortable: true,
      width: '160px',
      cell: row => row.invoiceDate ? new Date(row.invoiceDate).toLocaleDateString() : '—',
    },
    {
      name: 'Due Date',
      selector: row => row.dueDate,
      sortable: true,
      width: '140px',
      cell: row => row.dueDate ? new Date(row.dueDate).toLocaleDateString() : '—',
    },
    {
      name: 'Total Amount',
      selector: row => row.totalAmount,
      sortable: true,
      width: '170px',
      cell: row => row.totalAmount ? `${parseFloat(row.totalAmount).toFixed(2)} KM` : '—',
      style: { textAlign: 'right' },
    },
    {
      name: 'VAT Period',
      selector: row => row.vatPeriod,
      sortable: true,
      width: '150px',
    },
    {
      name: 'VAT Category',
      selector: row => row.vatCategory,
      sortable: true,
      width: '170px',
    },
    {
      name: 'Delivery Period',
      selector: row => row.deliveryPeriod,
      sortable: true,
      width: '200px',
    },
    {
      name: 'Bill Number',
      selector: row => row.billNumber,
      sortable: true,
      width: '160px',
    },
    {
      name: 'Approval Status',
      selector: row => {
        if (row.approvedAt || row.approvedBy) return 'Approved';
        return 'Pending';
      },
      sortable: true,
      width: '190px',
      cell: row => {
        const status = row.approvedAt || row.approvedBy ? 'Approved' : 'Pending';
        return (
          <span className={`status-badge ${status === 'Approved' ? 'approved' : 'pending'}`}>
            {status}
          </span>
        );
      },
    },
    {
      name: 'Actions',
      width: '140px',
      cell: row => (
        <ActionsDropdown
          row={row}
          onView={handleView}
          onApprove={() => handleApprove(row.id)}
          onDownload={handleDownload}
          isApproved={Boolean(row.approvedAt || row.approvedBy)}
        />
      ),
      ignoreRowClick: true,
    },
  ];

  return (
    <DefaultLayout>
      <div
        className="table-page-outer kif-table-outer"
        style={{
          marginLeft: sidebarWidth,
          width: `calc(100vw - ${sidebarWidth}px)`,
        }}
      >
        <div className="kif-table-responsive">
          <DynamicTable
            title="KIF - Sales Invoices"
            columns={columns}
            apiEndpoint={apiEndpoint}
            uploadButton={<UploadButton bucketName={bucketName} />}
          />
        </div>
      </div>
    </DefaultLayout>
  );
};

export default Kif;<|MERGE_RESOLUTION|>--- conflicted
+++ resolved
@@ -1,3 +1,4 @@
+import { useCallback, useMemo } from 'react';
 import { useCallback, useMemo } from 'react';
 import { useNavigate } from 'react-router-dom';
 import ActionsDropdown from '../../components/Tables/Dropdown/ActionsDropdown';
@@ -6,11 +7,7 @@
 import { useSidebarWidth } from '../../hooks/useSidebarWidth';
 import DefaultLayout from '../../layout/DefaultLayout';
 import { useBucketName } from '../../lib/bucketUtils';
-<<<<<<< HEAD
-import './Kif.styles.css';
-=======
 import './Kif.css';
->>>>>>> f733c11e
 
 const Kif = () => {
   const navigate = useNavigate();
