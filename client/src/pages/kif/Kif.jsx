--- conflicted
+++ resolved
@@ -2,12 +2,9 @@
 import { useBucketName } from '../../lib/bucketUtils';
 import DynamicTable from '../../components/Tables/DynamicTable';
 import DefaultLayout from '../../layout/DefaultLayout';
-<<<<<<< HEAD
 import { Dropdown } from 'react-bootstrap';
 import { useNavigate } from 'react-router-dom';
-=======
 import { useSelector } from 'react-redux';
->>>>>>> b4ac832f
 import './Kif.styles.css';
 import { FaEllipsisV } from 'react-icons/fa';
 
