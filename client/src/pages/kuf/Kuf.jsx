--- conflicted
+++ resolved
@@ -1,25 +1,16 @@
+import { CCol, CContainer, CRow } from '@coreui/react';
+import { useSelector } from 'react-redux';
+import { useNavigate } from 'react-router-dom';
 import { UploadButton } from '../../components/index';
-<<<<<<< HEAD
-import { CContainer, CRow, CCol } from '@coreui/react';
-import { useBucketName } from '../../lib/bucketUtils';
 import DynamicTable from '../../components/Tables/DynamicTable';
 import DefaultLayout from '../../layout/DefaultLayout';
-import { useNavigate } from 'react-router-dom';
+import { useBucketName } from '../../lib/bucketUtils';
 import './Kuf.styles.css';
 
 const Kuf = () => {
     const navigate = useNavigate();
     const bucketName = useBucketName();
 
-=======
-import './Kuf.styles.css';
-import DynamicTable from '../../components/Tables/DynamicTable';
-import DefaultLayout from '../../layout/DefaultLayout';
-import { useBucketName } from '../../lib/bucketUtils';
-import { useSelector } from 'react-redux';
-
-const Kuf = () => {
->>>>>>> b4ac832f
     const columns = [
         { name: 'ID', selector: row => row.id, sortable: true },
         { name: 'Name', selector: row => row.name, sortable: true },
@@ -28,17 +19,13 @@
         { name: 'Date', selector: row => row.date, sortable: true },
     ];
 
-<<<<<<< HEAD
     const handleRowClick = (row) => {
         console.log('Row clicked:', row);
         console.log('Navigating to:', `/kuf/${row.id}`);
         navigate(`/kuf/${row.id}`);
     };
-=======
-    const bucketName = useBucketName();
     const sidebarShow = useSelector(state => state.ui.sidebarShow);
     const sidebarWidth = 250;
->>>>>>> b4ac832f
 
     return (
         <DefaultLayout>
@@ -65,7 +52,6 @@
                         apiEndpoint="http://localhost:4000/api/kuf-data"
                     />
                 </div>
-<<<<<<< HEAD
 
                 <CContainer className="h-100" fluid>
                     <CRow>
@@ -79,8 +65,6 @@
                         </CCol>
                     </CRow>
                 </CContainer>
-=======
->>>>>>> b4ac832f
             </div>
         </DefaultLayout>
     );
