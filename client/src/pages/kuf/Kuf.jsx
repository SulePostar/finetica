--- conflicted
+++ resolved
@@ -7,35 +7,20 @@
 import DefaultLayout from '../../layout/DefaultLayout';
 import { useBucketName } from '../../lib/bucketUtils';
 import KufService from '../../services/kuf';
-<<<<<<< HEAD
 import { activityLogService } from '../../services/activityLogService';
 import './Kuf.styles.css';
 import { useSelector } from 'react-redux';
-=======
-import './Kuf.css';
->>>>>>> 76fce315
 
 const Kuf = () => {
   const navigate = useNavigate();
   const bucketName = useBucketName();
   const sidebarWidth = useSidebarWidth();
-<<<<<<< HEAD
   const API_BASE = import.meta.env.VITE_API_BASE_URL;
   const apiEndpoint = useMemo(() => `${API_BASE}/kuf`, [API_BASE]);
   const user = useSelector((state) => state.user.profile);
 
-  const handleView = useCallback(
-    (id) => {
-      navigate(`/kuf/${id}`);
-      activityLogService.logActivity({
-        userId: user.id,
-        action: 'view',
-        entity: 'kuf',
-        entityId: id,
-      });
-    },
-    [navigate]
-  );
+  const [refetchFn, setRefetchFn] = useState(null);
+  const onRefetch = useCallback((fn) => setRefetchFn(() => fn), []);
 
   const handleApprove = useCallback(
     (id) => {
@@ -52,40 +37,10 @@
 
   const handleDownload = useCallback(async (id) => {
     try {
-      await activityLogService.logActivity({
-        userId: user.id,
-        action: 'download',
-        entity: 'kuf',
-        entityId: id,
-      });
-      const response = await KufService.getKufById(id);
-      const documentData = response.data;
-
-      if (!documentData?.pdfUrl) {
-        console.error('No pdfUrl found for this document');
-        return;
-      }
-
-      const link = document.createElement('a');
-      link.href = documentData.pdfUrl;
-=======
-
-  const API_BASE = import.meta.env.VITE_API_BASE_URL;
-  const apiEndpoint = useMemo(() => `${API_BASE}/kuf`, [API_BASE]);
-
-  const [refetchFn, setRefetchFn] = useState(null);
-  const onRefetch = useCallback((fn) => setRefetchFn(() => fn), []);
-
-  const handleView = useCallback((id) => navigate(`/kuf/${id}`), [navigate]);
-  const handleApprove = useCallback((id) => navigate(`/kuf/${id}/approve`), [navigate]);
-
-  const handleDownload = useCallback(async (id) => {
-    try {
       const { data } = await KufService.getKufById(id);
       if (!data?.pdfUrl) return;
       const link = document.createElement('a');
       link.href = data.pdfUrl;
->>>>>>> 76fce315
       link.download = `kuf-${id}.pdf`;
       document.body.appendChild(link);
       link.click();
@@ -94,128 +49,6 @@
       console.error('Download failed:', err);
     }
   }, []);
-<<<<<<< HEAD
-
-  const columns = [
-    {
-      name: 'Invoice ID',
-      selector: (row) => row.id,
-      sortable: true,
-      width: '140px',
-    },
-    {
-      name: 'Invoice Number',
-      selector: (row) => row.invoiceNumber,
-      sortable: true,
-      width: '190px',
-    },
-    {
-      name: 'Invoice Type',
-      selector: (row) => row.invoiceType,
-      sortable: true,
-      width: '160px',
-    },
-    {
-      name: 'Customer Name',
-      selector: (row) => row.customerName,
-      sortable: true,
-      width: '190px',
-    },
-    {
-      name: 'Invoice Date',
-      selector: (row) => row.invoiceDate,
-      sortable: true,
-      width: '160px',
-      cell: (row) => (row.invoiceDate ? new Date(row.invoiceDate).toLocaleDateString() : '—'),
-    },
-    {
-      name: 'Due Date',
-      selector: (row) => row.dueDate,
-      sortable: true,
-      width: '140px',
-      cell: (row) => (row.dueDate ? new Date(row.dueDate).toLocaleDateString() : '—'),
-    },
-    {
-      name: 'Total Amount',
-      selector: (row) => row.totalAmount,
-      sortable: true,
-      width: '170px',
-      cell: (row) => (row.totalAmount ? `${parseFloat(row.totalAmount).toFixed(2)} KM` : '—'),
-      style: { textAlign: 'right' },
-    },
-    {
-      name: 'VAT Period',
-      selector: (row) => row.vatPeriod,
-      sortable: true,
-      width: '150px',
-    },
-    {
-      name: 'VAT Category',
-      selector: (row) => row.vatCategory,
-      sortable: true,
-      width: '170px',
-    },
-    {
-      name: 'Delivery Period',
-      selector: (row) => row.deliveryPeriod,
-      sortable: true,
-      width: '200px',
-    },
-    {
-      name: 'Bill Number',
-      selector: (row) => row.billNumber,
-      sortable: true,
-      width: '160px',
-    },
-    {
-      name: 'Approval Status',
-      selector: (row) => {
-        if (row.approvedAt || row.approvedBy) return 'Approved';
-        return 'Pending';
-      },
-      sortable: true,
-      width: '190px',
-      cell: (row) => {
-        const status = row.approvedAt || row.approvedBy ? 'Approved' : 'Pending';
-        return (
-          <span className={`status-badge ${status === 'Approved' ? 'approved' : 'pending'}`}>
-            {status}
-          </span>
-        );
-      },
-    },
-    {
-      name: 'Actions',
-      width: '140px',
-      cell: (row) => (
-        <ActionsDropdown
-          row={row}
-          onView={handleView}
-          onApprove={() => handleApprove(row.id)}
-          onDownload={handleDownload}
-          isApproved={Boolean(row.approvedAt || row.approvedBy)}
-        />
-      ),
-      ignoreRowClick: true,
-    },
-  ];
-
-  return (
-    <DefaultLayout>
-      <div
-        className="table-page-outer kuf-table-outer"
-        style={{
-          marginLeft: sidebarWidth,
-          width: `calc(100vw - ${sidebarWidth}px)`,
-        }}
-      >
-        <DynamicTable
-          title="KUF - Purchase Invoices"
-          columns={columns}
-          apiEndpoint={apiEndpoint}
-          uploadButton={<UploadButton bucketName={bucketName} />}
-        />
-=======
 
   const columns = [
     {
@@ -315,7 +148,6 @@
             onRefetch={onRefetch}
           />
         </div>
->>>>>>> 76fce315
       </div>
     </DefaultLayout>
   );
