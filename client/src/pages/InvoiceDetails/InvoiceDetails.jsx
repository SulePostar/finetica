--- conflicted
+++ resolved
@@ -17,11 +17,8 @@
 import { PdfViewer } from '../../components/PdfViewer/PdfViewer';
 import DefaultLayout from '../../layout/DefaultLayout';
 import ContractService from '../../services/contract';
-<<<<<<< HEAD
+import KifService from '../../services/kif';
 import KufService from '../../services/kuf';
-=======
-import KifService from '../../services/kif';
->>>>>>> b1bad26d
 
 const InvoiceDetails = () => {
   const { id } = useParams();
@@ -37,17 +34,14 @@
   // Get appropriate service based on document type
   const getService = () => {
     switch (documentType) {
-<<<<<<< HEAD
-      case 'contract':
-        return ContractService;
-      case 'kuf':
-        return KufService;
-=======
       case 'kif':
         return KifService;
       case 'contract':
         return ContractService;
->>>>>>> b1bad26d
+      case 'vat':
+        return VatService;
+      case 'kuf':
+        return KufService;
     }
   };
 
