--- conflicted
+++ resolved
@@ -4,9 +4,6 @@
 
 import userReducer from './redux/user/userSlice';
 import authReducer from './redux/auth/authSlice';
-<<<<<<< HEAD
-import usersReducer from './redux/users/usersSlice';
-=======
 
 // Simple UI state reducer
 const initialUIState = {
@@ -27,28 +24,20 @@
   }
   return state;
 };
->>>>>>> 1c34377e
 
 // Root reducer: auth, user, ui
 const rootReducer = combineReducers({
   user: userReducer,
   auth: authReducer,
-<<<<<<< HEAD
+  ui: uiReducer,
   users: usersReducer,
-=======
-  ui: uiReducer,
->>>>>>> 1c34377e
 });
 
 // Konfiguracija za redux-persist
 const persistConfig = {
   key: 'root',
   storage,
-<<<<<<< HEAD
-  whitelist: ['user', 'auth'], // samo user i auth se čuvaju u localStorage
-=======
-  whitelist: ['user', 'auth'], // samo user i auth se čuvaju u localStorage, UI state nije persistovan
->>>>>>> 1c34377e
+  whitelist: ['user', 'auth'],, // samo user i auth se čuvaju u localStorage, UI state nije persistovan
 };
 
 const persistedReducer = persistReducer(persistConfig, rootReducer);
@@ -61,7 +50,7 @@
       serializableCheck: {
         ignoredActions: ['persist/PERSIST', 'persist/REHYDRATE'],
       },
-    }),
+    }),,
 });
 
 // Persistor (za redux-persist)
