import { configureStore, combineReducers } from '@reduxjs/toolkit';
import { persistStore, persistReducer } from 'redux-persist';
import storage from 'redux-persist/lib/storage';

import userReducer from './redux/user/userSlice';
import authReducer from './redux/auth/authSlice';
<<<<<<< HEAD
import usersReducer from './redux/users/usersSlice';
=======

// Simple UI state reducer
const initialUIState = {
  sidebarShow: true,
  sidebarUnfoldable: false,
  headerShow: true,
};

const uiReducer = (state = initialUIState, action) => {
  if (action.type === 'set') {
    // Only update the UI state properties that are provided in the action
    const updates = {};
    if ('sidebarShow' in action) updates.sidebarShow = action.sidebarShow;
    if ('sidebarUnfoldable' in action) updates.sidebarUnfoldable = action.sidebarUnfoldable;
    if ('headerShow' in action) updates.headerShow = action.headerShow;

    return { ...state, ...updates };
  }
  return state;
};
>>>>>>> 1c34377e

// Root reducer: auth, user, ui
const rootReducer = combineReducers({
  user: userReducer,
  auth: authReducer,
<<<<<<< HEAD
  users: usersReducer,
=======
  ui: uiReducer,
>>>>>>> 1c34377e
});

// Konfiguracija za redux-persist
const persistConfig = {
  key: 'root',
  storage,
<<<<<<< HEAD
  whitelist: ['user', 'auth'], // samo user i auth se čuvaju u localStorage
=======
  whitelist: ['user', 'auth'], // samo user i auth se čuvaju u localStorage, UI state nije persistovan
>>>>>>> 1c34377e
};

const persistedReducer = persistReducer(persistConfig, rootReducer);

// Store konfiguracija
export const store = configureStore({
  reducer: persistedReducer,
  middleware: (getDefaultMiddleware) =>
    getDefaultMiddleware({
      serializableCheck: {
        ignoredActions: ['persist/PERSIST', 'persist/REHYDRATE'],
      },
    }),
});

// Persistor (za redux-persist)
export const persistor = persistStore(store);<|MERGE_RESOLUTION|>--- conflicted
+++ resolved
@@ -3,52 +3,22 @@
 import storage from 'redux-persist/lib/storage';
 
 import userReducer from './redux/user/userSlice';
-import authReducer from './redux/auth/authSlice';
-<<<<<<< HEAD
-import usersReducer from './redux/users/usersSlice';
-=======
+import authReducer from './redux/auth/authSlice'; 
 
-// Simple UI state reducer
-const initialUIState = {
-  sidebarShow: true,
-  sidebarUnfoldable: false,
-  headerShow: true,
-};
 
-const uiReducer = (state = initialUIState, action) => {
-  if (action.type === 'set') {
-    // Only update the UI state properties that are provided in the action
-    const updates = {};
-    if ('sidebarShow' in action) updates.sidebarShow = action.sidebarShow;
-    if ('sidebarUnfoldable' in action) updates.sidebarUnfoldable = action.sidebarUnfoldable;
-    if ('headerShow' in action) updates.headerShow = action.headerShow;
-
-    return { ...state, ...updates };
-  }
-  return state;
-};
->>>>>>> 1c34377e
-
-// Root reducer: auth, user, ui
+// Root reducer: auth, user (persistirani) + ui (nije persistiran)
 const rootReducer = combineReducers({
   user: userReducer,
   auth: authReducer,
-<<<<<<< HEAD
   users: usersReducer,
-=======
   ui: uiReducer,
->>>>>>> 1c34377e
 });
 
 // Konfiguracija za redux-persist
 const persistConfig = {
   key: 'root',
   storage,
-<<<<<<< HEAD
-  whitelist: ['user', 'auth'], // samo user i auth se čuvaju u localStorage
-=======
-  whitelist: ['user', 'auth'], // samo user i auth se čuvaju u localStorage, UI state nije persistovan
->>>>>>> 1c34377e
+  whitelist: ['user', 'auth'],, // samo user i auth se čuvaju u localStorage, UI state nije persistovan
 };
 
 const persistedReducer = persistReducer(persistConfig, rootReducer);
@@ -61,7 +31,7 @@
       serializableCheck: {
         ignoredActions: ['persist/PERSIST', 'persist/REHYDRATE'],
       },
-    }),
+    }),,
 });
 
 // Persistor (za redux-persist)
