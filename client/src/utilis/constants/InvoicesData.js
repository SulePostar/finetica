/**
 * Field configuration for different document types
 */
export const DOCUMENT_FIELD_CONFIGS = {
  kuf: [
    { label: 'Document Number', key: 'documentNumber' },
    { label: 'Invoice Number', key: 'invoice_number' },
    { label: 'Bill Number', key: 'bill_number' },
    { label: 'Supplier', key: 'supplier_name' },
    { label: 'Supplier ID', key: 'supplier_id' },
    { label: 'VAT Period', key: 'vat_period' },
    { label: 'Invoice Type', key: 'invoice_type' },
    { label: 'Invoice Date', key: 'invoice_date' },
    { label: 'Due Date', key: 'due_date' },
    { label: 'Received Date', key: 'received_date' },
    { label: 'Net Total', key: 'net_total' },
    { label: 'Lump Sum', key: 'lump_sum' },
    { label: 'VAT Amount', key: 'vat_amount' },
    { label: 'Deductible VAT', key: 'deductible_vat' },
    { label: 'Non-deductible VAT', key: 'non_deductible_vat' },
    { label: 'VAT Exempt Region', key: 'vat_exempt_region' },
    { label: 'Note', key: 'note' },
    { label: 'Created', key: 'created_at' },
    { label: 'Updated', key: 'updated_at' },
  ],
  kif: [
    { label: 'Invoice Number', key: 'invoiceNumber' },
    { label: 'Bill Number', key: 'billNumber' },
    { label: 'Customer', key: 'customerName' },
    { label: 'Customer ID', key: 'customerId' },
    { label: 'VAT Period', key: 'vatPeriod' },
    { label: 'Invoice Type', key: 'invoiceType' },
    { label: 'Invoice Date', key: 'invoiceDate' },
    { label: 'Due Date', key: 'dueDate' },
    { label: 'Delivery Period', key: 'deliveryPeriod' },
    { label: 'Total Amount', key: 'totalAmount' },
    { label: 'VAT Category', key: 'vatCategory' },
    { label: 'Note', key: 'note' },
    { label: 'Created', key: 'created_at' },
    { label: 'Updated', key: 'updated_at' },
  ],
  contract: [
    { label: 'Partner ID', key: 'partnerId' },
    { label: 'Contract Number', key: 'contractNumber' },
    { label: 'Contract Type', key: 'contractType' },
    { label: 'Description', key: 'description' },
    { label: 'Start Date', key: 'startDate' },
    { label: 'End Date', key: 'endDate' },
    { label: 'Status', key: 'isActive' },
    { label: 'Payment Terms', key: 'paymentTerms' },
    { label: 'Currency', key: 'currency' },
    { label: 'Amount', key: 'amount' },
    { label: 'Signed At', key: 'signedAt' },
    { label: 'Created', key: 'createdAt' },
    { label: 'Updated', key: 'updatedAt' },
  ],
  vat: [
    { label: 'ID', key: 'id' },
    { label: 'Date', key: 'date' },
    { label: 'Amount', key: 'amount' },
    { label: 'Direction', key: 'direction' },
    { label: 'Account Number', key: 'accountNumber' },
    // { label: 'Description', key: 'description' },
    { label: 'Invoice ID', key: 'invoiceId' },
    { label: 'Partner Name', key: 'BusinessPartner.name' },
    { label: 'Category', key: 'TransactionCategory.name' },
    { label: 'Created at', key: 'created_at' },
    { label: 'Updated at', key: 'updated_at' }
  ],
<<<<<<< HEAD

=======
>>>>>>> f733c11e
};
/**
 * Formats values based on their type and context
 */
export const formatValue = (value, key, currency = 'BAM') => {
  if (value === null || value === undefined || value === '') return '/';
  if (key.includes('Date') || key.includes('At') || key.includes('_at') || key === 'createdAt' || key === 'updatedAt') {
    try {
      const date = new Date(value);
      if (isNaN(date.getTime())) return value;
      const day = String(date.getDate()).padStart(2, '0');
      const month = String(date.getMonth() + 1).padStart(2, '0');
      const year = date.getFullYear();
      return `${day}/${month}/${year}`;
    } catch {
      return value;
    }
  }
  // Format currency values
  if (
    key.includes('amount') ||
    key.includes('total') ||
    key.includes('vat') ||
    key.includes('sum')
  ) {
    if (typeof value === 'number') {
      return new Intl.NumberFormat('bs-BA', {
        style: 'currency',
        currency: currency === '$' ? 'BAM' : currency,
        minimumFractionDigits: 2,
      }).format(value);
    }
  }
  // Format boolean values
  if (typeof value === 'boolean') {
    return value ? 'Active' : 'Inactive';
  }
  return value;
};
/**
 * Mock data generators for testing
 */
export const createMockKufData = (id = '1') => ({
  id,
  documentNumber: 'KUF-2024-001',
  invoice_number: 'FAK-001/2024',
  bill_number: 'RN-2024-001',
  supplier_name: 'Elektroprivreda BiH d.d. Sarajevo',
  supplier_id: '4200000050006',
  vat_period: '2024-01',
  invoice_type: 'Standardna faktura',
  invoice_date: '2024-01-15T00:00:00Z',
  due_date: '2024-02-15T00:00:00Z',
  received_date: '2024-01-16T00:00:00Z',
  net_total: 2542.37,
  lump_sum: 254.24,
  vat_amount: 508.47,
  deductible_vat: 508.47,
  non_deductible_vat: 0.0,
  vat_exempt_region: 'Ne',
  note: 'Faktura za električnu energiju za period januar 2024. godine.',
  currency: 'BAM',
  created_at: '2024-01-15T10:30:00Z',
  updated_at: '2024-01-15T14:45:00Z',
});
export const createMockKifData = (id = '1') => ({
  id,
  documentNumber: 'KIF-2024-001',
  invoiceNumber: 'ISFAK-001/2024',
  billNumber: 'IRN-2024-001',
  customerName: 'BH Telecom d.d. Sarajevo',
  customerId: '4200000050013',
  vatPeriod: '2024-01',
  invoiceType: 'Standardna faktura',
  invoiceDate: '2024-01-15T00:00:00Z',
  dueDate: '2024-02-15T00:00:00Z',
  deliveryPeriod: '2024-01-20T00:00:00Z',
  totalAmount: 5932.2,
  vatCategory: 'Standardna stopa (17%)',
  note: 'Usluge telekomunikacija za period januar 2024. godine.',
  currency: 'BAM',
  createdAt: '2024-01-15T10:30:00Z',
  updatedAt: '2024-01-15T14:45:00Z',
});
export const createMockVatData = (id = '1') => ({
  id,
  name: 'Product A',
  amount: 10,
  price: 25.5,
  date: '2025-08-10',
  document_number: `VAT-${id}`,
  total_price: 25.5 * 10,
  status: 'pending',
  created_at: '2025-08-11',
  updated_at: '2025-08-12',
});<|MERGE_RESOLUTION|>--- conflicted
+++ resolved
@@ -24,6 +24,17 @@
     { label: 'Updated', key: 'updated_at' },
   ],
   kif: [
+    { label: 'Invoice Number', key: 'invoiceNumber' },
+    { label: 'Bill Number', key: 'billNumber' },
+    { label: 'Customer', key: 'customerName' },
+    { label: 'Customer ID', key: 'customerId' },
+    { label: 'VAT Period', key: 'vatPeriod' },
+    { label: 'Invoice Type', key: 'invoiceType' },
+    { label: 'Invoice Date', key: 'invoiceDate' },
+    { label: 'Due Date', key: 'dueDate' },
+    { label: 'Delivery Period', key: 'deliveryPeriod' },
+    { label: 'Total Amount', key: 'totalAmount' },
+    { label: 'VAT Category', key: 'vatCategory' },
     { label: 'Invoice Number', key: 'invoiceNumber' },
     { label: 'Bill Number', key: 'billNumber' },
     { label: 'Customer', key: 'customerName' },
@@ -67,10 +78,7 @@
     { label: 'Created at', key: 'created_at' },
     { label: 'Updated at', key: 'updated_at' }
   ],
-<<<<<<< HEAD
 
-=======
->>>>>>> f733c11e
 };
 /**
  * Formats values based on their type and context
