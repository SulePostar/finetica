import React, { useEffect } from 'react';
import { useSelector } from 'react-redux';
import { useColorModes } from '@coreui/react';
<<<<<<< HEAD
import { BrowserRouter } from 'react-router-dom';
=======
>>>>>>> 1835127c

import './scss/examples.scss';
import './scss/style.scss';

import AppRoutes from './routes/AppRoutes';
import AuthWrapper from './protectedRoutes/AuthWrapper';

const App = () => {
  const { isColorModeSet, setColorMode } = useColorModes('coreui-free-react-admin-template-theme');
  const storedTheme = useSelector((state) => state.theme);

  useEffect(() => {
    const urlParams = new URLSearchParams(window.location.href.split('?')[1]);
    const theme = urlParams.get('theme')?.match(/^[A-Za-z0-9\s]+/)?.[0];
    if (theme) {
      setColorMode(theme);
    }

    if (!isColorModeSet()) {
      setColorMode(storedTheme);
    }
  }, []); // eslint-disable-line react-hooks/exhaustive-deps

  return (
    <AuthWrapper>
      <AppRoutes />
    </AuthWrapper>
  );
};

export default App;<|MERGE_RESOLUTION|>--- conflicted
+++ resolved
@@ -1,10 +1,6 @@
 import React, { useEffect } from 'react';
 import { useSelector } from 'react-redux';
 import { useColorModes } from '@coreui/react';
-<<<<<<< HEAD
-import { BrowserRouter } from 'react-router-dom';
-=======
->>>>>>> 1835127c
 
 import './scss/examples.scss';
 import './scss/style.scss';
