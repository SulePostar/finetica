--- conflicted
+++ resolved
@@ -1,43 +1,3 @@
-<<<<<<< HEAD
-import React from 'react';
-import { Link, useLocation } from 'react-router-dom';
-import AppRoutes from './routes/routes';
-import { Button, Alert } from 'react-bootstrap';
-import './App.css';
-
-function App() {
-  const location = useLocation();
-
-  // Hide navbar on login and register pages
-  const hideNavbar = location.pathname === '/login' || location.pathname === '/register';
-
-  return (
-    <div className="App">
-      {!hideNavbar && (
-        <nav className="navbar navbar-expand-lg navbar-light bg-light mb-4">
-          <div className="container">
-            <Link className="navbar-brand" to="/">
-              Finetica
-            </Link>
-            <div className="navbar-nav">
-              <Link className="nav-link" to="/">
-                Home
-              </Link>
-              <Link className="nav-link" to="/register">
-                Register
-              </Link>
-              <Link className="nav-link" to="/login">
-                Login
-              </Link>
-            </div>
-          </div>
-        </nav>
-      )}
-      <AppRoutes />
-    </div>
-  );
-}
-=======
 import React, { useEffect } from 'react';
 import { HashRouter } from 'react-router-dom';
 import { useSelector } from 'react-redux';
@@ -70,6 +30,5 @@
     </HashRouter>
   );
 };
->>>>>>> 3accc537
 
 export default App;