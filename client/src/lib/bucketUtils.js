import { useLocation } from 'react-router-dom';

/**
 * Global mapping of routes to bucket names
 */
const ROUTE_TO_BUCKET_MAP = {
  '/kif': 'kif',
  '/kuf': 'kuf',
<<<<<<< HEAD
  '/transactions': 'transactions', // VAT page
  '/vat': 'transactions', // Alternative VAT page route
  '/contracts': 'contracts',
=======
  '/transactions': 'transactions', // bank-transactions page
  '/bank-transactions': 'transactions', // Alternative bank-transactions page route
>>>>>>> bc5dd1d8
};

/**
 * Hook to get the appropriate bucket name based on the current route
 * @returns {string} The bucket name for the current page
 */
export const useBucketName = () => {
  const location = useLocation();
  return ROUTE_TO_BUCKET_MAP[location.pathname];
};

/**
 * Get bucket name directly from pathname (useful for non-hook contexts)
 * @param {string} pathname - The current pathname
 * @returns {string} The bucket name for the given path
 */
export const getBucketNameFromPath = (pathname) => {
  return ROUTE_TO_BUCKET_MAP[pathname];
};<|MERGE_RESOLUTION|>--- conflicted
+++ resolved
@@ -6,14 +6,9 @@
 const ROUTE_TO_BUCKET_MAP = {
   '/kif': 'kif',
   '/kuf': 'kuf',
-<<<<<<< HEAD
-  '/transactions': 'transactions', // VAT page
-  '/vat': 'transactions', // Alternative VAT page route
-  '/contracts': 'contracts',
-=======
   '/transactions': 'transactions', // bank-transactions page
   '/bank-transactions': 'transactions', // Alternative bank-transactions page route
->>>>>>> bc5dd1d8
+  '/contracts': 'contracts',
 };
 
 /**
