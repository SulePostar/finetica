import React, { useState, useEffect } from 'react';
import { useDispatch, useSelector } from 'react-redux';
import {
  CSidebar,
  CSidebarFooter,
  CSidebarToggler,
} from '@coreui/react';

import { useFilteredNavigation } from '../../hooks/useFilteredNavigation';
import { AppSidebarNav } from './AppSidebarNav';
import SidebarDriveStatus from './SidebarDriveStatus';
import './AppSidebar.css';
import { setDriveConnected } from '../../redux/sidebar/sidebarSlice';

const AppSidebar = ({ isDarkMode }) => {
  const dispatch = useDispatch();
  const unfoldable = useSelector((state) => state.ui.sidebarUnfoldable);
  const sidebarShow = useSelector((state) => state.ui.sidebarShow);
  const userRole = useSelector((state) => state.user.profile.roleName);
  const driveConnected = useSelector((state) => state.sidebar.driveConnected);

  const [isHovered, setIsHovered] = useState(false);

  const handleCloseSidebar = () => {
    if (window.innerWidth < 768) {
      dispatch({ type: 'set', sidebarShow: false });
    }
  };

  // Check Google Drive connection
  useEffect(() => {
    const checkDriveConnection = async () => {
      try {
        const baseUrl = import.meta.env.VITE_API_BASE_URL.replace('/api', '');
        const res = await fetch(`${baseUrl}/drive/drive-connection`, {
          credentials: 'include',
        });
        const data = await res.json();
        dispatch(setDriveConnected(data.connected));
      } catch {
        dispatch(setDriveConnected(false));
      }
    };

    checkDriveConnection();
    const interval = setInterval(checkDriveConnection, 30000);
    return () => clearInterval(interval);
  }, [dispatch]);

  // Lock body scroll when sidebar is open on mobile
  useEffect(() => {
    if (sidebarShow && window.innerWidth <= 768) {
      document.body.classList.add('sidebar-open');
    } else {
      document.body.classList.remove('sidebar-open');
    }
  }, [sidebarShow]);

<<<<<<< HEAD
=======
  //logic for automatic sidebar closure on screens <= 1024px
>>>>>>> 911024f9
  useEffect(() => {
    const handleResize = () => {
      if (window.innerWidth <= 1024 && sidebarShow) {
        dispatch({ type: 'set', sidebarShow: false });
<<<<<<< HEAD
      } else if (window.innerWidth > 1024 && !sidebarShow) {
        dispatch({ type: 'set', sidebarShow: true });
=======
>>>>>>> 911024f9
      }
    };

    window.addEventListener('resize', handleResize);
    return () => window.removeEventListener('resize', handleResize);
  }, [sidebarShow, dispatch]);
<<<<<<< HEAD

  // Use custom hook for filtered navigation
=======


>>>>>>> 911024f9
  const filteredNav = useFilteredNavigation(isHovered);

  return (
    <CSidebar
      className={`sidebar ${sidebarShow ? 'show' : ''} ${unfoldable ? 'sidebar-unfoldable' : ''}`}
      position="fixed"
      unfoldable={unfoldable}
      visible={sidebarShow}
      style={{
        zIndex: unfoldable && isHovered ? 1060 : 1050,
        borderRight: '2px solid var(--cui-sidebar-border-color, #efefefef)',
        boxShadow: unfoldable && isHovered ? '0 4px 8px rgba(0, 0, 0, 0.1)' : 'none',
        backgroundColor: 'var(--cui-sidebar-bg)',
        color: 'var(--cui-sidebar-color)',
      }}
      onMouseEnter={() => setIsHovered(true)}
      onMouseLeave={() => setIsHovered(false)}
    >
      {/* Logo */}
      <div className="sidebar-logo">
        <img src={'/symphonypurple.png'} alt="Logo" />
      </div>

      {/* Navigation */}
      <AppSidebarNav items={filteredNav} onItemClick={handleCloseSidebar} />

      {/* Google Drive status */}
      <SidebarDriveStatus unfoldable={unfoldable} isHovered={isHovered} driveConnected={driveConnected} />

      {/* Footer */}
      <CSidebarFooter className="d-none d-lg-flex justify-content-center align-items-center p-3">
        <CSidebarToggler
          onClick={() =>
            dispatch({ type: 'set', sidebarUnfoldable: !unfoldable })
          }
        />
      </CSidebarFooter>
    </CSidebar>
  );
};

export default React.memo(AppSidebar);<|MERGE_RESOLUTION|>--- conflicted
+++ resolved
@@ -56,32 +56,21 @@
     }
   }, [sidebarShow]);
 
-<<<<<<< HEAD
-=======
-  //logic for automatic sidebar closure on screens <= 1024px
->>>>>>> 911024f9
+
   useEffect(() => {
     const handleResize = () => {
       if (window.innerWidth <= 1024 && sidebarShow) {
         dispatch({ type: 'set', sidebarShow: false });
-<<<<<<< HEAD
       } else if (window.innerWidth > 1024 && !sidebarShow) {
         dispatch({ type: 'set', sidebarShow: true });
-=======
->>>>>>> 911024f9
       }
     };
 
     window.addEventListener('resize', handleResize);
     return () => window.removeEventListener('resize', handleResize);
   }, [sidebarShow, dispatch]);
-<<<<<<< HEAD
-
-  // Use custom hook for filtered navigation
-=======
 
 
->>>>>>> 911024f9
   const filteredNav = useFilteredNavigation(isHovered);
 
   return (
