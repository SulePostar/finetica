--- conflicted
+++ resolved
@@ -54,7 +54,7 @@
   return (
     <>
       <CHeader
-        position="fixed"  // Promjena sa 'sticky' na 'fixed'
+        position="fixed"
         className={`p-0 header ${isDarkMode ? 'header-dark' : 'header-light'}`}
         data-coreui-theme={isDarkMode ? 'dark' : 'light'}
         ref={headerRef}
@@ -63,7 +63,6 @@
           marginLeft: 0,
           zIndex: 1040,
           backgroundColor: isDarkMode ? '#432e62df' : '#bfaee5ff',
-<<<<<<< HEAD
           transition: 'none',
           height: '64px',
           minHeight: '64px',
@@ -71,9 +70,6 @@
           top: 0,
           left: 0,
 
-=======
-          transition: 'none'
->>>>>>> 17bec784
         }}
       >
         <CContainer
@@ -176,13 +172,9 @@
           <div style={{ flexGrow: 1 }}></div>
         </CContainer>
       </CHeader >
-<<<<<<< HEAD
 
       {/* Fixed Right Navigation */}
       < div
-=======
-      <div
->>>>>>> 17bec784
         className="fixed-header-nav"
         style={{
           position: 'fixed',
@@ -194,14 +186,9 @@
           alignItems: 'center',
           padding: '0 1rem',
           backgroundColor: isDarkMode ? '#432e62df' : '#bfaee5ff',
-<<<<<<< HEAD
 
         }
         }
-=======
-          borderLeft: '#ffffff'
-        }}
->>>>>>> 17bec784
       >
         <CHeaderNav style={{ gap: '1rem' }}>
           <CDropdown variant="nav-item" placement="bottom-end">
