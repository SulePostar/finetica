import { cilArrowLeft, cilContrast, cilMenu, cilMoon, cilSun } from '@coreui/icons';
import CIcon from '@coreui/icons-react';
import {
  CButton,
  CDropdown,
  CDropdownItem,
  CDropdownMenu,
  CDropdownToggle,
  CHeader,
  CHeaderNav,
  CHeaderToggler,
} from '@coreui/react';
import { useEffect, useRef } from 'react';
import { useDispatch, useSelector } from 'react-redux';
import { useLocation, useNavigate } from 'react-router-dom';
import './AppHeader.css';
import AppHeaderDropdown from './header/AppHeaderDropdown.jsx';

//Returns route and label for a detail page, or null if not a detail page
const getDetailPageConfig = (pathname) => {
  if (pathname.startsWith('/partners/') && pathname !== '/partners') {
    return { route: '/partners', label: 'PARTNERS' };
  }
  if (pathname.startsWith('/kuf/') && pathname !== '/kuf') {
    return { route: '/kuf', label: 'KUF' };
  }
  if (pathname.startsWith('/kif/') && pathname !== '/kif') {
    return { route: '/kif', label: 'KIF' };
  }
  if (pathname.startsWith('/bank-transactions/') && pathname !== '/bank-transactions') {
    return { route: '/bank-transactions', label: 'Bank Transactions' };
  }
  if (pathname.startsWith('/contracts/') && pathname !== '/contracts') {
    return { route: '/contracts', label: 'CONTRACTS' };
  }
  return null;
};

const AppHeader = ({ isDarkMode, colorMode, setColorMode }) => {
  const headerRef = useRef();
  const dispatch = useDispatch();
  const navigate = useNavigate();
  const location = useLocation();
  const sidebarShow = useSelector((state) => state.ui.sidebarShow);
  const sidebarUnfoldable = useSelector((state) => state.ui.sidebarUnfoldable);

  const detailPage = getDetailPageConfig(location.pathname);

  useEffect(() => {
    if (detailPage && sidebarShow) {
      dispatch({ type: 'set', sidebarShow: false });
    }
  }, [detailPage, sidebarShow, dispatch]);

  useEffect(() => {
    const handleScroll = () => {
      if (headerRef.current) {
        headerRef.current.classList.toggle('shadow-sm', document.documentElement.scrollTop > 0);
      }
    };
    document.addEventListener('scroll', handleScroll);
    return () => document.removeEventListener('scroll', handleScroll);
  }, []);

  const isMobile = window.innerWidth < 768;

  return (
<<<<<<< HEAD
    <>
      <CHeader
        position="fixed"
        className="p-0 header app-header"
        ref={headerRef}
      >
        <CContainer
          fluid
          className="px-4 header-container-fluid"
          style={{ marginLeft: `${headerMargin}px` }}
        >
          {detailPage ? (
            <CButton
              variant="outline"
              onClick={() => navigate(detailPage.route)}
              className="ms-n3 back-button"
            >
              <CIcon icon={cilArrowLeft} className="me-2 back-icon" />
              Back to {detailPage.label}
            </CButton>
          ) : (
            <CHeaderToggler
              onClick={() => dispatch({ type: 'set', sidebarShow: !sidebarShow })}
              className="ms-n3 header-toggle-btn"
            >
=======
    <CHeader
      position="sticky"
      className={`px-4 d-flex align-items-center h-64 ${isDarkMode ? 'bg-dark-purple' : 'bg-light-purple'}`}
      style={{
        marginLeft: `${!isMobile && sidebarShow ? (sidebarUnfoldable ? 56 : 240) : 0}px`,
      }}
    >
      {detailPage ? (
        <CButton
          variant="outline"
          onClick={() => navigate(detailPage.route)}
          className="ms-n3 border rounded-pill px-3 py-2 d-flex align-items-center"
        >
          <CIcon icon={cilArrowLeft} className="me-2" />
          Back to {detailPage.label}
        </CButton>
      ) : (
        <CHeaderToggler
          onClick={() => dispatch({ type: 'set', sidebarShow: !sidebarShow })}
          className={`ms-n3 border-0 rounded ${isDarkMode ? 'text-white hover-dark' : 'text-dark hover-light'}`}
        >
          <CIcon icon={cilMenu} size="lg" />
        </CHeaderToggler>
      )}

      <div className="flex-grow-1"></div>

      <CHeaderNav className="ms-auto d-flex gap-3 align-items-center">
        <CDropdown variant="nav-item" placement="bottom-end">
          <CDropdownToggle caret={false} className="bg-transparent border-0">
            {colorMode === 'dark' && <CIcon icon={cilMoon} size="lg" className="text-white" />}
            {colorMode === 'light' && <CIcon icon={cilSun} size="lg" className="text-dark" />}
            {colorMode === 'auto' && (
>>>>>>> 70b3b344
              <CIcon
                icon={cilContrast}
                size="lg"
<<<<<<< HEAD
                className="header-menu-icon"
              />
            </CHeaderToggler>
          )}
          <CHeaderNav className="d-none d-md-flex" />
          <div className="flex-spacer"></div>
        </CContainer>
      </CHeader>

      <div className="fixed-header-nav">
        <CHeaderNav className="fixed-header-nav-gap">
          <CDropdown variant="nav-item" placement="bottom-end">
            <CDropdownToggle caret={false} className="bg-transparent border-0">
              {colorMode === 'dark' && <CIcon icon={cilMoon} size="lg" className="dropdown-icon-dark" />}
              {colorMode === 'light' && <CIcon icon={cilSun} size="lg" className="dropdown-icon-light" />}
              {colorMode === 'auto' && (
                <CIcon
                  icon={cilContrast}
                  size="lg"
                  className={isDarkMode ? 'dropdown-icon-dark' : 'dropdown-icon-light'}
                />
              )}
            </CDropdownToggle>
            <CDropdownMenu className={isDarkMode ? 'dropdown-menu-dark' : ''}>
              <CDropdownItem
                active={colorMode === 'light'}
                className="d-flex align-items-center"
                as="button"
                type="button"
                onClick={() => setColorMode('light')}
              >
                <CIcon className="me-2" icon={cilSun} size="lg" /> Light
              </CDropdownItem>
              <CDropdownItem
                active={colorMode === 'dark'}
                className="d-flex align-items-center"
                as="button"
                type="button"
                onClick={() => setColorMode('dark')}
              >
                <CIcon className="me-2" icon={cilMoon} size="lg" /> Dark
              </CDropdownItem>
              <CDropdownItem
                active={colorMode === 'auto'}
                className="d-flex align-items-center"
                as="button"
                type="button"
                onClick={() => setColorMode('auto')}
              >
                <CIcon className="me-2" icon={cilContrast} size="lg" /> Auto
              </CDropdownItem>
            </CDropdownMenu>
          </CDropdown>
          <AppHeaderDropdown isDarkMode={isDarkMode} />
        </CHeaderNav>
      </div>
    </>
=======
                className={isDarkMode ? 'text-white' : 'text-dark'}
              />
            )}
          </CDropdownToggle>
          <CDropdownMenu className={isDarkMode ? 'dropdown-menu-dark' : ''}>
            <CDropdownItem
              active={colorMode === 'light'}
              as="button"
              type="button"
              onClick={() => setColorMode('light')}
              className="d-flex align-items-center"
            >
              <CIcon className="me-2" icon={cilSun} size="lg" /> Light
            </CDropdownItem>
            <CDropdownItem
              active={colorMode === 'dark'}
              as="button"
              type="button"
              onClick={() => setColorMode('dark')}
              className="d-flex align-items-center"
            >
              <CIcon className="me-2" icon={cilMoon} size="lg" /> Dark
            </CDropdownItem>
            <CDropdownItem
              active={colorMode === 'auto'}
              as="button"
              type="button"
              onClick={() => setColorMode('auto')}
              className="d-flex align-items-center"
            >
              <CIcon className="me-2" icon={cilContrast} size="lg" /> Auto
            </CDropdownItem>
          </CDropdownMenu>
        </CDropdown>
        <AppHeaderDropdown isDarkMode={isDarkMode} />
      </CHeaderNav>
    </CHeader>
>>>>>>> 70b3b344
  );
};

export default AppHeader;<|MERGE_RESOLUTION|>--- conflicted
+++ resolved
@@ -15,6 +15,7 @@
 import { useLocation, useNavigate } from 'react-router-dom';
 import './AppHeader.css';
 import AppHeaderDropdown from './header/AppHeaderDropdown.jsx';
+import '../scss/style.scss';
 
 //Returns route and label for a detail page, or null if not a detail page
 const getDetailPageConfig = (pathname) => {
@@ -65,36 +66,9 @@
   const isMobile = window.innerWidth < 768;
 
   return (
-<<<<<<< HEAD
-    <>
-      <CHeader
-        position="fixed"
-        className="p-0 header app-header"
-        ref={headerRef}
-      >
-        <CContainer
-          fluid
-          className="px-4 header-container-fluid"
-          style={{ marginLeft: `${headerMargin}px` }}
-        >
-          {detailPage ? (
-            <CButton
-              variant="outline"
-              onClick={() => navigate(detailPage.route)}
-              className="ms-n3 back-button"
-            >
-              <CIcon icon={cilArrowLeft} className="me-2 back-icon" />
-              Back to {detailPage.label}
-            </CButton>
-          ) : (
-            <CHeaderToggler
-              onClick={() => dispatch({ type: 'set', sidebarShow: !sidebarShow })}
-              className="ms-n3 header-toggle-btn"
-            >
-=======
     <CHeader
       position="sticky"
-      className={`px-4 d-flex align-items-center h-64 ${isDarkMode ? 'bg-dark-purple' : 'bg-light-purple'}`}
+      className={`px-4 d-flex align-items-center h-64 app-header`}
       style={{
         marginLeft: `${!isMobile && sidebarShow ? (sidebarUnfoldable ? 56 : 240) : 0}px`,
       }}
@@ -103,7 +77,7 @@
         <CButton
           variant="outline"
           onClick={() => navigate(detailPage.route)}
-          className="ms-n3 border rounded-pill px-3 py-2 d-flex align-items-center"
+          className="ms-n3 border rounded-pill px-3 py-2 d-flex align-items-center header-back"
         >
           <CIcon icon={cilArrowLeft} className="me-2" />
           Back to {detailPage.label}
@@ -125,69 +99,9 @@
             {colorMode === 'dark' && <CIcon icon={cilMoon} size="lg" className="text-white" />}
             {colorMode === 'light' && <CIcon icon={cilSun} size="lg" className="text-dark" />}
             {colorMode === 'auto' && (
->>>>>>> 70b3b344
               <CIcon
                 icon={cilContrast}
                 size="lg"
-<<<<<<< HEAD
-                className="header-menu-icon"
-              />
-            </CHeaderToggler>
-          )}
-          <CHeaderNav className="d-none d-md-flex" />
-          <div className="flex-spacer"></div>
-        </CContainer>
-      </CHeader>
-
-      <div className="fixed-header-nav">
-        <CHeaderNav className="fixed-header-nav-gap">
-          <CDropdown variant="nav-item" placement="bottom-end">
-            <CDropdownToggle caret={false} className="bg-transparent border-0">
-              {colorMode === 'dark' && <CIcon icon={cilMoon} size="lg" className="dropdown-icon-dark" />}
-              {colorMode === 'light' && <CIcon icon={cilSun} size="lg" className="dropdown-icon-light" />}
-              {colorMode === 'auto' && (
-                <CIcon
-                  icon={cilContrast}
-                  size="lg"
-                  className={isDarkMode ? 'dropdown-icon-dark' : 'dropdown-icon-light'}
-                />
-              )}
-            </CDropdownToggle>
-            <CDropdownMenu className={isDarkMode ? 'dropdown-menu-dark' : ''}>
-              <CDropdownItem
-                active={colorMode === 'light'}
-                className="d-flex align-items-center"
-                as="button"
-                type="button"
-                onClick={() => setColorMode('light')}
-              >
-                <CIcon className="me-2" icon={cilSun} size="lg" /> Light
-              </CDropdownItem>
-              <CDropdownItem
-                active={colorMode === 'dark'}
-                className="d-flex align-items-center"
-                as="button"
-                type="button"
-                onClick={() => setColorMode('dark')}
-              >
-                <CIcon className="me-2" icon={cilMoon} size="lg" /> Dark
-              </CDropdownItem>
-              <CDropdownItem
-                active={colorMode === 'auto'}
-                className="d-flex align-items-center"
-                as="button"
-                type="button"
-                onClick={() => setColorMode('auto')}
-              >
-                <CIcon className="me-2" icon={cilContrast} size="lg" /> Auto
-              </CDropdownItem>
-            </CDropdownMenu>
-          </CDropdown>
-          <AppHeaderDropdown isDarkMode={isDarkMode} />
-        </CHeaderNav>
-      </div>
-    </>
-=======
                 className={isDarkMode ? 'text-white' : 'text-dark'}
               />
             )}
@@ -225,7 +139,6 @@
         <AppHeaderDropdown isDarkMode={isDarkMode} />
       </CHeaderNav>
     </CHeader>
->>>>>>> 70b3b344
   );
 };
 
