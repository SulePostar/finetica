import { cilContrast, cilMenu, cilMoon, cilSun, cilArrowLeft } from '@coreui/icons';
import CIcon from '@coreui/icons-react';
import {
  CContainer,
  CDropdown,
  CDropdownItem,
  CDropdownMenu,
  CDropdownToggle,
  CHeader,
  CHeaderNav,
  CHeaderToggler,
  CButton,
} from '@coreui/react';
import { useEffect, useRef } from 'react';
import { useDispatch, useSelector } from 'react-redux';
import { useLocation, useNavigate } from 'react-router-dom';

import AppHeaderDropdown from './header/AppHeaderDropdown.jsx';
import './AppHeader.css';

const AppHeader = ({ isDarkMode, colorMode, setColorMode }) => {
  const headerRef = useRef();
  const dispatch = useDispatch();
  const navigate = useNavigate();
  const location = useLocation();
  const sidebarShow = useSelector((state) => state.ui.sidebarShow);
  const sidebarUnfoldable = useSelector((state) => state.ui.sidebarUnfoldable);


<<<<<<< HEAD
  const isKifDetailsPage = location.pathname.startsWith('/kif/') && location.pathname !== '/kif';


  useEffect(() => {
    if (isKifDetailsPage && sidebarShow) {
      dispatch({ type: 'set', sidebarShow: false });
    }
  }, [isKifDetailsPage, sidebarShow, dispatch]);
=======
  const isKufDetailPage = location.pathname.startsWith('/kuf/') && location.pathname !== '/kuf';


  useEffect(() => {
    if (isKufDetailPage && sidebarShow) {
      dispatch({ type: 'set', sidebarShow: false });
    }
  }, [isKufDetailPage, sidebarShow, dispatch]);
>>>>>>> d81a950b

  useEffect(() => {
    const handleScroll = () => {
      if (headerRef.current) {
        headerRef.current.classList.toggle('shadow-sm', document.documentElement.scrollTop > 0);
      }
    };
    document.addEventListener('scroll', handleScroll);
    return () => document.removeEventListener('scroll', handleScroll);
  }, []);


  const getHeaderMargin = () => {
    if (!sidebarShow) return 0;
    return sidebarUnfoldable ? 56 : 240;
  };

  const headerMargin = getHeaderMargin();

  return (
    <>

      <CHeader
        position="sticky"
        className="p-0"
        ref={headerRef}
        style={{
          width: '100%',
          marginLeft: 0,
          zIndex: 1040,
          backgroundColor: isDarkMode ? '#432e62df' : '#d8d3e4ff',
          transition: 'none'
        }}
      >
        <CContainer
          fluid
          className="px-4"
          style={{
            minHeight: '64px',
            display: 'flex',
            alignItems: 'center',
            marginLeft: `${headerMargin}px`,
            transition: 'margin-left 0.3s ease-in-out'
          }}
        >
<<<<<<< HEAD
          {isKifDetailsPage ? (
            <CButton
              variant="outline"
              onClick={() => navigate('/kif')}
=======
          {isKufDetailPage ? (
            <CButton
              variant="outline"
              onClick={() => navigate('/kuf')}
>>>>>>> d81a950b
              className="ms-n3"
              style={{
                border: '1px solid var(--cui-border-color)',
                borderRadius: '6px',
                padding: '8px 12px',
                backgroundColor: 'transparent',
                color: 'var(--cui-body-color)',
                cursor: 'pointer',
                display: 'flex',
                alignItems: 'center',
                justifyContent: 'center',
                transition: 'all 0.2s ease',
                fontSize: '0.875rem'
              }}
              onMouseEnter={(e) => {
                e.target.style.backgroundColor = isDarkMode ? 'rgba(255, 255, 255, 0.1)' : 'var(--cui-light)';
              }}
              onMouseLeave={(e) => {
                e.target.style.backgroundColor = 'transparent';
              }}
            >
              <CIcon icon={cilArrowLeft} className="me-2" />
<<<<<<< HEAD
              Back to KIF
=======
              Back to KUF
>>>>>>> d81a950b
            </CButton>
          ) : (
            <CHeaderToggler
              onClick={() => dispatch({ type: 'set', sidebarShow: !sidebarShow })}
              className="ms-n3"
              style={{
                border: 'none',
                borderRadius: '6px',
                padding: '10px',
                backgroundColor: 'transparent',
                color: isDarkMode ? '#ffffff' : '#000000',
                cursor: 'pointer',
                display: 'flex',
                alignItems: 'center',
                justifyContent: 'center',
                transition: 'background-color 0.2s ease'
              }}
              onMouseEnter={(e) => {
                e.target.style.backgroundColor = isDarkMode ? 'rgba(255, 255, 255, 0.1)' : 'rgba(0, 0, 0, 0.1)';
              }}
              onMouseLeave={(e) => {
                e.target.style.backgroundColor = 'transparent';
              }}
            >
              <CIcon icon={cilMenu} size="lg" style={{ color: isDarkMode ? '#ffffff' : '#000000' }} />
            </CHeaderToggler>
          )}

          <CHeaderNav className="d-none d-md-flex" />

          <div style={{ flexGrow: 1 }}></div>
        </CContainer>
      </CHeader>

      <div
        className="fixed-header-nav"
        style={{
          position: 'fixed',
          top: 0,
          right: 0,
          zIndex: 1060,
          height: '64px',
          display: 'flex',
          alignItems: 'center',
          padding: '0 1rem',
          backgroundColor: 'var(--cui-body-bg)',
          borderLeft: '1px solid var(--cui-border-color)'
        }}
      >
        <CHeaderNav style={{ gap: '1rem' }}>
          <CDropdown variant="nav-item" placement="bottom-end">
            <CDropdownToggle caret={false} className="bg-transparent border-0">
              {colorMode === 'dark' && <CIcon icon={cilMoon} size="lg" className="text-white" />}
              {colorMode === 'light' && <CIcon icon={cilSun} size="lg" className="text-dark" />}
              {colorMode === 'auto' && (
                <CIcon
                  icon={cilContrast}
                  size="lg"
                  className={isDarkMode ? 'text-white' : 'text-dark'}
                />
              )}
            </CDropdownToggle>

            <CDropdownMenu className={isDarkMode ? 'dropdown-menu-dark' : ''}>
              <CDropdownItem
                active={colorMode === 'light'}
                className="d-flex align-items-center"
                as="button"
                type="button"
                onClick={() => setColorMode('light')}
              >
                <CIcon className="me-2" icon={cilSun} size="lg" /> Light
              </CDropdownItem>
              <CDropdownItem
                active={colorMode === 'dark'}
                className="d-flex align-items-center"
                as="button"
                type="button"
                onClick={() => setColorMode('dark')}
              >
                <CIcon className="me-2" icon={cilMoon} size="lg" /> Dark
              </CDropdownItem>
              <CDropdownItem
                active={colorMode === 'auto'}
                className="d-flex align-items-center"
                as="button"
                type="button"
                onClick={() => setColorMode('auto')}
              >
                <CIcon className="me-2" icon={cilContrast} size="lg" /> Auto
              </CDropdownItem>
            </CDropdownMenu>
          </CDropdown>

          <AppHeaderDropdown isDarkMode={isDarkMode} />
        </CHeaderNav>
      </div>
    </>
  );
};

export default AppHeader;<|MERGE_RESOLUTION|>--- conflicted
+++ resolved
@@ -27,7 +27,16 @@
   const sidebarUnfoldable = useSelector((state) => state.ui.sidebarUnfoldable);
 
 
-<<<<<<< HEAD
+  const isKufDetailPage = location.pathname.startsWith('/kuf/') && location.pathname !== '/kuf';
+
+
+  useEffect(() => {
+    if (isKufDetailPage && sidebarShow) {
+      dispatch({ type: 'set', sidebarShow: false });
+    }
+  }, [isKufDetailPage, sidebarShow, dispatch]);
+
+
   const isKifDetailsPage = location.pathname.startsWith('/kif/') && location.pathname !== '/kif';
 
 
@@ -36,16 +45,6 @@
       dispatch({ type: 'set', sidebarShow: false });
     }
   }, [isKifDetailsPage, sidebarShow, dispatch]);
-=======
-  const isKufDetailPage = location.pathname.startsWith('/kuf/') && location.pathname !== '/kuf';
-
-
-  useEffect(() => {
-    if (isKufDetailPage && sidebarShow) {
-      dispatch({ type: 'set', sidebarShow: false });
-    }
-  }, [isKufDetailPage, sidebarShow, dispatch]);
->>>>>>> d81a950b
 
   useEffect(() => {
     const handleScroll = () => {
@@ -91,17 +90,10 @@
             transition: 'margin-left 0.3s ease-in-out'
           }}
         >
-<<<<<<< HEAD
-          {isKifDetailsPage ? (
-            <CButton
-              variant="outline"
-              onClick={() => navigate('/kif')}
-=======
           {isKufDetailPage ? (
             <CButton
               variant="outline"
               onClick={() => navigate('/kuf')}
->>>>>>> d81a950b
               className="ms-n3"
               style={{
                 border: '1px solid var(--cui-border-color)',
@@ -124,37 +116,63 @@
               }}
             >
               <CIcon icon={cilArrowLeft} className="me-2" />
-<<<<<<< HEAD
-              Back to KIF
-=======
               Back to KUF
->>>>>>> d81a950b
             </CButton>
           ) : (
-            <CHeaderToggler
-              onClick={() => dispatch({ type: 'set', sidebarShow: !sidebarShow })}
+            {isKifDetailsPage ? (
+            <CButton
+              variant="outline"
+              onClick={() => navigate('/kif')}
               className="ms-n3"
               style={{
-                border: 'none',
+                border: '1px solid var(--cui-border-color)',
                 borderRadius: '6px',
-                padding: '10px',
+                padding: '8px 12px',
                 backgroundColor: 'transparent',
-                color: isDarkMode ? '#ffffff' : '#000000',
+                color: 'var(--cui-body-color)',
                 cursor: 'pointer',
                 display: 'flex',
                 alignItems: 'center',
                 justifyContent: 'center',
-                transition: 'background-color 0.2s ease'
+                transition: 'all 0.2s ease',
+                fontSize: '0.875rem'
               }}
               onMouseEnter={(e) => {
-                e.target.style.backgroundColor = isDarkMode ? 'rgba(255, 255, 255, 0.1)' : 'rgba(0, 0, 0, 0.1)';
+                e.target.style.backgroundColor = isDarkMode ? 'rgba(255, 255, 255, 0.1)' : 'var(--cui-light)';
               }}
               onMouseLeave={(e) => {
                 e.target.style.backgroundColor = 'transparent';
               }}
             >
-              <CIcon icon={cilMenu} size="lg" style={{ color: isDarkMode ? '#ffffff' : '#000000' }} />
-            </CHeaderToggler>
+              <CIcon icon={cilArrowLeft} className="me-2" />
+              Back to KIF
+            </CButton>
+          ) : (
+            <CHeaderToggler
+                onClick={() => dispatch({ type: 'set', sidebarShow: !sidebarShow })}
+                className="ms-n3"
+                style={{
+                  border: 'none',
+                  borderRadius: '6px',
+                  padding: '10px',
+                  backgroundColor: 'transparent',
+                  color: isDarkMode ? '#ffffff' : '#000000',
+                  cursor: 'pointer',
+                  display: 'flex',
+                  alignItems: 'center',
+                  justifyContent: 'center',
+                  transition: 'background-color 0.2s ease'
+                }}
+                onMouseEnter={(e) => {
+                  e.target.style.backgroundColor = isDarkMode ? 'rgba(255, 255, 255, 0.1)' : 'rgba(0, 0, 0, 0.1)';
+                }}
+                onMouseLeave={(e) => {
+                  e.target.style.backgroundColor = 'transparent';
+                }}
+              >
+                <CIcon icon={cilMenu} size="lg" style={{ color: isDarkMode ? '#ffffff' : '#000000' }} />
+              </CHeaderToggler>
+          )}
           )}
 
           <CHeaderNav className="d-none d-md-flex" />
