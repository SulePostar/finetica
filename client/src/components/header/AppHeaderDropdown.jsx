--- conflicted
+++ resolved
@@ -26,30 +26,24 @@
   };
 
   return (
-<<<<<<< HEAD
-    <CDropdown variant="nav-item">
-      <CDropdownToggle placement="bottom-end" caret={false} className="bg-transparent border-0">
-        <CIcon icon={cilUser} size="lg" className={isDarkMode ? 'text-white' : 'text-dark'} />
-      </CDropdownToggle>
-=======
     <>
       <CDropdown variant="nav-item">
         <CDropdownToggle placement="bottom-end" caret={false} className="bg-transparent border-0">
           <CIcon icon={cilUser} size="lg" className={isDarkMode ? 'text-white' : 'text-dark'} />
         </CDropdownToggle>
->>>>>>> 1c34377e
 
-      <CDropdownMenu
-        placement="bottom-end"
-        className={`pt-0 ${isDarkMode ? 'dropdown-menu-dark' : ''}`}
-      >
-        <CDropdownHeader className="bg-body-secondary fw-semibold my-1">Settings</CDropdownHeader>
-        <CDropdownItem href="profile">
-          <CIcon icon={cilUser} className="me-2" />
-          Profile
-        </CDropdownItem>
-      </CDropdownMenu>
-    </CDropdown>
+        <CDropdownMenu
+          placement="bottom-end"
+          className={`pt-0 ${isDarkMode ? 'dropdown-menu-dark' : ''}`}
+        >
+          <CDropdownHeader className="bg-body-secondary fw-semibold my-1">Settings</CDropdownHeader>
+          <CDropdownItem href="profile">
+            <CIcon icon={cilUser} className="me-2" />
+            Profile
+          </CDropdownItem>
+        </CDropdownMenu>
+      </CDropdown>
+    </>
   );
 };
 
