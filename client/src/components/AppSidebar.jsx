--- conflicted
+++ resolved
@@ -1,8 +1,4 @@
-<<<<<<< HEAD
 import React, { useState, useEffect } from 'react';
-=======
-import React, { useState } from 'react';
->>>>>>> f0653453
 import { useDispatch, useSelector } from 'react-redux';
 import { useNavigate } from 'react-router-dom';
 
@@ -13,23 +9,25 @@
   CSidebarHeader,
   CSidebarToggler,
   CSidebarBrand,
-  CBadge
+  CBadge,
 } from '@coreui/react';
 
 import navigation from '../_nav';
 import { AppSidebarNav } from './AppSidebarNav';
-<<<<<<< HEAD
 import { logout } from './../redux/auth/authSlice';
 import ConfirmationModal from './Modals/ConfirmationModal';
+import './AppSidebar.css';
+import { colors } from '../styles/colors';
 
 const AppSidebar = ({ isDarkMode }) => {
   const dispatch = useDispatch();
   const navigate = useNavigate();
-  const unfoldable = useSelector((state) => state.sidebarUnfoldable);
-  const sidebarShow = useSelector((state) => state.sidebarShow);
+  const unfoldable = useSelector((state) => state.ui.sidebarUnfoldable);
+  const sidebarShow = useSelector((state) => state.ui.sidebarShow);
 
   const [showModal, setShowModal] = useState(false);
   const [driveConnected, setDriveConnected] = useState(false);
+  const [isHovered, setIsHovered] = useState(false);
 
   const handleLogout = () => {
     dispatch(logout());
@@ -40,7 +38,7 @@
     try {
       const baseUrl = import.meta.env.VITE_API_BASE_URL.replace('/api', '');
       const response = await fetch(`${baseUrl}/admin/drive-connection`, {
-        credentials: 'include'
+        credentials: 'include',
       });
       const data = await response.json();
       setDriveConnected(data.connected);
@@ -52,55 +50,90 @@
 
   useEffect(() => {
     checkDriveConnection();
-
-    // Check connection every 30 seconds
     const interval = setInterval(checkDriveConnection, 30000);
-
     return () => clearInterval(interval);
   }, []);
-
-  // Remove drive status from navigation - it will be shown in footer instead
 
   return (
     <>
       <CSidebar
-        className="border-end"
-        colorScheme="dark"
+        className={`border-end sidebar ${sidebarShow ? 'show' : ''} ${unfoldable ? 'sidebar-unfoldable' : ''} ${unfoldable && isHovered ? 'sidebar-hover-expanded' : ''}`}
+        colorScheme={isDarkMode ? 'dark' : 'light'}
         position="fixed"
         unfoldable={unfoldable}
         visible={sidebarShow}
         onVisibleChange={(visible) => dispatch({ type: 'set', sidebarShow: visible })}
+        onMouseEnter={() => setIsHovered(true)}
+        onMouseLeave={() => setIsHovered(false)}
+        style={{
+          zIndex: unfoldable && isHovered ? 1060 : 1050,
+          transition: 'z-index 0.1s ease',
+        }}
       >
         <CSidebarHeader className="border-bottom d-flex justify-content-between align-items-center px-3">
           <CSidebarBrand to="/" />
           <CCloseButton
             className="d-lg-none"
-            dark
+            dark={isDarkMode}
             onClick={() => dispatch({ type: 'set', sidebarShow: false })}
           />
         </CSidebarHeader>
 
         <AppSidebarNav items={navigation} />
 
-        {/* Google Drive Status - Above Footer */}
-        <div className="border-top d-none d-lg-flex justify-content-between align-items-center px-3 py-2" style={{ backgroundColor: 'rgba(255,255,255,0.05)' }}>
-          <span className="text-white-50 small">Google Drive</span>
+        {/* Google Drive Status */}
+        <div
+          className="border-top d-none d-lg-flex justify-content-between align-items-center px-3 py-2"
+          style={{
+            backgroundColor: isDarkMode ? 'rgba(255, 255, 255, 0.05)' : 'rgba(0, 0, 0, 0.05)',
+          }}
+        >
+          <div
+            className="fw-semibold small"
+            style={{
+              color: isDarkMode ? '#ffffff' : '#212529', // White on dark, dark text on light
+            }}
+          >
+            Google Drive
+          </div>
+
           <CBadge
-            color={driveConnected ? 'success' : 'secondary'}
             size="sm"
+            style={{
+              backgroundColor: driveConnected
+                ? colors.success.background
+                : isDarkMode
+                  ? colors.white // gray badge in dark
+                  : colors.textPrimary, // light gray badge in light mode
+              color: driveConnected
+                ? colors.success.text
+                : isDarkMode
+                  ? colors.white
+                  : colors.textPrimary,
+            }}
           >
             {driveConnected ? 'Connected' : 'Disconnected'}
           </CBadge>
         </div>
 
+
+        {/* Footer */}
         <CSidebarFooter className="border-top d-none d-lg-flex justify-content-center align-items-center p-3">
           <div
             className="d-flex align-items-center gap-2"
             style={{ cursor: 'pointer' }}
             onClick={() => setShowModal(true)}
           >
-            <CSidebarToggler />
-            <span className="text-white small">Logout</span>
+            <CSidebarToggler
+              onClick={() => dispatch({ type: 'set', sidebarUnfoldable: !unfoldable })}
+            />
+            <span
+              className="small"
+              style={{ color: isDarkMode ? colors.white : colors.textPrimary }}
+            >
+              Logout
+            </span>
+
           </div>
         </CSidebarFooter>
       </CSidebar>
@@ -116,48 +149,6 @@
         confirmColor="danger"
       />
     </>
-=======
-import './AppSidebar.css';
-
-const AppSidebar = ({ isDarkMode }) => {
-  const dispatch = useDispatch();
-  const unfoldable = useSelector((state) => state.ui.sidebarUnfoldable);
-  const sidebarShow = useSelector((state) => state.ui.sidebarShow);
-  const [isHovered, setIsHovered] = useState(false);
-
-  // Debug logging
-  console.log('AppSidebar render - sidebarShow:', sidebarShow, 'unfoldable:', unfoldable);
-
-  return (
-    <CSidebar
-      className={`border-end sidebar ${sidebarShow ? 'show' : ''} ${unfoldable ? 'sidebar-unfoldable' : ''} ${unfoldable && isHovered ? 'sidebar-hover-expanded' : ''}`}
-      colorScheme={isDarkMode ? 'dark' : 'light'}
-      position="fixed"
-      unfoldable={unfoldable}
-      style={{
-        zIndex: (unfoldable && isHovered) ? 1060 : 1050,
-        transition: 'z-index 0.1s ease'
-      }}
-      onMouseEnter={() => setIsHovered(true)}
-      onMouseLeave={() => setIsHovered(false)}
-    >
-      <CSidebarHeader className="border-bottom">
-        <CCloseButton
-          className="d-lg-none"
-          dark={isDarkMode}
-          onClick={() => dispatch({ type: 'set', sidebarShow: false })}
-        />
-      </CSidebarHeader>
-
-      <AppSidebarNav items={navigation} />
-
-      <CSidebarFooter className="border-top d-none d-lg-flex">
-        <CSidebarToggler
-          onClick={() => dispatch({ type: 'set', sidebarUnfoldable: !unfoldable })}
-        />
-      </CSidebarFooter>
-    </CSidebar>
->>>>>>> f0653453
   );
 };
 
