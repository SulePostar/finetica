import React, { useState, useEffect } from 'react';
import { useDispatch, useSelector } from 'react-redux';
import { useNavigate } from 'react-router-dom';

import {
  CCloseButton,
  CSidebar,
  CSidebarFooter,
  CSidebarHeader,
  CSidebarToggler,
  CBadge,
  CSpinner
} from '@coreui/react';

import { AppSidebarNav } from './AppSidebarNav';
import navigation from '../_nav';
import { logout } from './../redux/auth/authSlice';
import ConfirmationModal from './Modals/ConfirmationModal';
import GoogleAuthButton from './GoogleAuth/GoogleAuthButton';
import googleDriveService from '../services/googleDriveService';

const AppSidebar = ({ isDarkMode }) => {
  const dispatch = useDispatch();
  const navigate = useNavigate();
  const unfoldable = useSelector((state) => state.sidebarUnfoldable);
  const sidebarShow = useSelector((state) => state.sidebarShow);

  const [showModal, setShowModal] = useState(false);
  const [driveStatus, setDriveStatus] = useState(null); // Will hold the drive status object

  const handleLogout = () => {
    dispatch(logout());
    navigate('/login');
  };

  const checkDriveConnection = async () => {
    try {
      const status = await googleDriveService.checkConnection();
      setDriveStatus(status);
    } catch (error) {
      console.error('Drive connection check error:', error);
      setDriveStatus({ success: false, authenticated: false, sessionValid: false });
    }
  };

  const fetchAndDownloadFiles = async () => {
    try {
      const result = await googleDriveService.downloadFiles();
    } catch (error) {
      console.error('Auto download error:', error);
    }
  };

  useEffect(() => {
    // Check connection immediately
    checkDriveConnection();

    // Set up interval for checking connection
    const connectionInterval = setInterval(checkDriveConnection, 5000); // Check every 5 seconds for testing

    return () => {
      clearInterval(connectionInterval);
    };
  }, []); // Empty dependency array - run only once

  // Separate useEffect for download interval that depends on driveStatus
  useEffect(() => {
    if (!driveStatus) {
      return; // Don't start interval until we have status
    }

    const downloadInterval = setInterval(() => {
      if (googleDriveService.isConnected(driveStatus)) {
        fetchAndDownloadFiles();
      }
    }, 10000); // Download every 10 seconds for testing (was 60000)

    return () => {
      clearInterval(downloadInterval);
    };
  }, [driveStatus]); // Depends on driveStatus

  // Check connection when user returns from auth (window focus)
  useEffect(() => {
    const handleWindowFocus = () => {
      checkDriveConnection();
    };

    window.addEventListener('focus', handleWindowFocus);
    return () => window.removeEventListener('focus', handleWindowFocus);
  }, []);

  return (
<<<<<<< HEAD
    <>
      <CSidebar
        className="border-end"
        colorScheme="dark"
        position="fixed"
        unfoldable={unfoldable}
        visible={sidebarShow}
        onVisibleChange={(visible) => dispatch({ type: 'set', sidebarShow: visible })}
      >
        <CSidebarHeader className="border-bottom d-flex justify-content-between align-items-center px-3">
          <CSidebarBrand to="/" />
          <CCloseButton
            className="d-lg-none"
            dark
            onClick={() => dispatch({ type: 'set', sidebarShow: false })}
          />
        </CSidebarHeader>

        <AppSidebarNav items={navigation} />
        <GoogleAuthButton driveStatus={driveStatus} />

        <CSidebarFooter className="border-top d-none d-lg-flex justify-content-center align-items-center p-3">
          <div
            className="d-flex align-items-center gap-2"
            style={{ cursor: 'pointer' }}
            onClick={() => setShowModal(true)}
          >
            <CSidebarToggler />
            <span className="text-white small">Logout</span>
          </div>
        </CSidebarFooter>
      </CSidebar>

      <ConfirmationModal
        visible={showModal}
        onCancel={() => setShowModal(false)}
        onConfirm={handleLogout}
        title="Confirm Logout"
        body="Are you sure you want to log out?"
        cancelText="Cancel"
        confirmText="Logout"
        confirmColor="danger"
      />
    </>
=======
    <CSidebar
      className="border-end"
      colorScheme={isDarkMode ? 'dark' : 'light'}
      position="fixed"
      unfoldable={unfoldable}
      visible={sidebarShow}
      onVisibleChange={(visible) => dispatch({ type: 'set', sidebarShow: visible })}
    >
      <CSidebarHeader className="border-bottom">
        <CCloseButton
          className="d-lg-none"
          dark={isDarkMode}
          onClick={() => dispatch({ type: 'set', sidebarShow: false })}
        />
      </CSidebarHeader>

      <AppSidebarNav items={navigation} />

      <CSidebarFooter className="border-top d-none d-lg-flex">
        <CSidebarToggler
          onClick={() => dispatch({ type: 'set', sidebarUnfoldable: !unfoldable })}
        />
      </CSidebarFooter>
    </CSidebar>
>>>>>>> e6ef0218
  );
};

export default React.memo(AppSidebar);<|MERGE_RESOLUTION|>--- conflicted
+++ resolved
@@ -91,7 +91,6 @@
   }, []);
 
   return (
-<<<<<<< HEAD
     <>
       <CSidebar
         className="border-end"
@@ -136,32 +135,6 @@
         confirmColor="danger"
       />
     </>
-=======
-    <CSidebar
-      className="border-end"
-      colorScheme={isDarkMode ? 'dark' : 'light'}
-      position="fixed"
-      unfoldable={unfoldable}
-      visible={sidebarShow}
-      onVisibleChange={(visible) => dispatch({ type: 'set', sidebarShow: visible })}
-    >
-      <CSidebarHeader className="border-bottom">
-        <CCloseButton
-          className="d-lg-none"
-          dark={isDarkMode}
-          onClick={() => dispatch({ type: 'set', sidebarShow: false })}
-        />
-      </CSidebarHeader>
-
-      <AppSidebarNav items={navigation} />
-
-      <CSidebarFooter className="border-top d-none d-lg-flex">
-        <CSidebarToggler
-          onClick={() => dispatch({ type: 'set', sidebarUnfoldable: !unfoldable })}
-        />
-      </CSidebarFooter>
-    </CSidebar>
->>>>>>> e6ef0218
   );
 };
 
