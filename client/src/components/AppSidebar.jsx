import React, { useState, useEffect } from 'react';
import { useDispatch, useSelector } from 'react-redux';
import { useNavigate } from 'react-router-dom';

import {
  CCloseButton,
  CSidebar,
  CSidebarFooter,
  CSidebarHeader,
  CSidebarToggler,
  CSidebarBrand
} from '@coreui/react';

import navigation from '../_nav';
<<<<<<< HEAD
import { logout } from './../redux/auth/authSlice';
import ConfirmationModal from './Modals/ConfirmationModal';
import GoogleAuthButton from './GoogleAuth/GoogleAuthButton';
import googleDriveService from '../services/googleDriveService';
=======
import { AppSidebarNav } from './AppSidebarNav';
>>>>>>> cfb08fc6

const AppSidebar = ({ isDarkMode }) => {
  const dispatch = useDispatch();
  const navigate = useNavigate();
  const unfoldable = useSelector((state) => state.sidebarUnfoldable);
  const sidebarShow = useSelector((state) => state.sidebarShow);

  const [showModal, setShowModal] = useState(false);
  const [driveStatus, setDriveStatus] = useState(null); // Will hold the drive status object

  const handleLogout = () => {
    dispatch(logout());
    navigate('/login');
  };

  const checkDriveConnection = async () => {
    try {
      const status = await googleDriveService.checkConnection();
      setDriveStatus(status);
    } catch (error) {
      console.error('Drive connection check error:', error);
      setDriveStatus({ success: false, authenticated: false, sessionValid: false });
    }
  };

  const fetchAndDownloadFiles = async () => {
    try {
      const result = await googleDriveService.downloadFiles();
    } catch (error) {
      console.error('Auto download error:', error);
    }
  };

  useEffect(() => {
    // Check connection immediately
    checkDriveConnection();

    // Set up interval for checking connection
    const connectionInterval = setInterval(checkDriveConnection, 5000); // Check every 5 seconds for testing

    return () => {
      clearInterval(connectionInterval);
    };
  }, []); // Empty dependency array - run only once

  // Separate useEffect for download interval that depends on driveStatus
  useEffect(() => {
    if (!driveStatus) {
      return; // Don't start interval until we have status
    }

    const downloadInterval = setInterval(() => {
      if (googleDriveService.isConnected(driveStatus)) {
        fetchAndDownloadFiles();
      }
    }, 10000); // Download every 10 seconds for testing (was 60000)

    return () => {
      clearInterval(downloadInterval);
    };
  }, [driveStatus]); // Depends on driveStatus

  // Check connection when user returns from auth (window focus)
  useEffect(() => {
    const handleWindowFocus = () => {
      checkDriveConnection();
    };

    window.addEventListener('focus', handleWindowFocus);
    return () => window.removeEventListener('focus', handleWindowFocus);
  }, []);

  return (
    <>
      <CSidebar
        className="border-end"
        colorScheme="dark"
        position="fixed"
        unfoldable={unfoldable}
        visible={sidebarShow}
        onVisibleChange={(visible) => dispatch({ type: 'set', sidebarShow: visible })}
      >
        <CSidebarHeader className="border-bottom d-flex justify-content-between align-items-center px-3">
          <CSidebarBrand to="/" />
          <CCloseButton
            className="d-lg-none"
            dark
            onClick={() => dispatch({ type: 'set', sidebarShow: false })}
          />
        </CSidebarHeader>

        <AppSidebarNav items={navigation} />
        <GoogleAuthButton driveStatus={driveStatus} />

        <CSidebarFooter className="border-top d-none d-lg-flex justify-content-center align-items-center p-3">
          <div
            className="d-flex align-items-center gap-2"
            style={{ cursor: 'pointer' }}
            onClick={() => setShowModal(true)}
          >
            <CSidebarToggler />
            <span className="text-white small">Logout</span>
          </div>
        </CSidebarFooter>
      </CSidebar>

      <ConfirmationModal
        visible={showModal}
        onCancel={() => setShowModal(false)}
        onConfirm={handleLogout}
        title="Confirm Logout"
        body="Are you sure you want to log out?"
        cancelText="Cancel"
        confirmText="Logout"
        confirmColor="danger"
      />
    </>
  );
};

export default React.memo(AppSidebar);<|MERGE_RESOLUTION|>--- conflicted
+++ resolved
@@ -12,14 +12,12 @@
 } from '@coreui/react';
 
 import navigation from '../_nav';
-<<<<<<< HEAD
+import { AppSidebarNav } from './AppSidebarNav';
+import navigation from '../_nav';
 import { logout } from './../redux/auth/authSlice';
 import ConfirmationModal from './Modals/ConfirmationModal';
 import GoogleAuthButton from './GoogleAuth/GoogleAuthButton';
 import googleDriveService from '../services/googleDriveService';
-=======
-import { AppSidebarNav } from './AppSidebarNav';
->>>>>>> cfb08fc6
 
 const AppSidebar = ({ isDarkMode }) => {
   const dispatch = useDispatch();
