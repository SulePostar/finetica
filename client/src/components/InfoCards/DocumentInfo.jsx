import { useMemo } from 'react';
<<<<<<< HEAD
import { CCard, CCardHeader, CCardBody, CCardTitle } from '@coreui/react';
import CIcon from '@coreui/icons-react';
import { cilFile } from '@coreui/icons';
=======
import PropTypes from 'prop-types';
>>>>>>> 28b3bd8f
import {
    DOCUMENT_FIELD_CONFIGS,
    formatValue
} from '../../utilis/constants/InvoicesData';
import DocInfoCard from './DocInfoCard';
import '../../components/InfoCards/DocumentInfo.css';

/**
 * DocumentInfo Component
 * 
 * A reusable component for displaying document information for KUF (Purchase Invoices), 
 * KIF (Sales Invoices), and Contracts based on the database schema.
 * 
 * @param {Object} data - The document data object
<<<<<<< HEAD
 * @param {string} type - The document type: 'kuf' for purchase invoices, 'kif' for sales invoices
=======
 * @param {string} type - The document type: 'kuf' for purchase invoices, 'kif' for sales invoices, 'contract' for contracts
 * @param {boolean} loading - Loading state
 * @param {Error} error - Error state
>>>>>>> 28b3bd8f
 */
const DocumentInfo = ({ data, type }) => {
    // Memoize field configuration to prevent unnecessary re-renders
    const fields = useMemo(() => {
        return DOCUMENT_FIELD_CONFIGS[type];
    }, [type]);

    // Memoize filtered and formatted data
    const formattedFields = useMemo(() => {
        return fields
            .map(({ label, key }) => {
                const value = data[key];
                if (value === undefined || value === null || value === '') return null;

                return {
                    key,
                    label,
                    value: formatValue(value, key, data.currency)
                };
            })
            .filter(Boolean);
    }, [data, fields]);

<<<<<<< HEAD
    const CardHeader = () => (
        <CCardHeader>
            <CCardTitle className="mb-0">
                <CIcon icon={cilFile} className="me-2" aria-hidden="true" />
                Document Information
            </CCardTitle>
        </CCardHeader>
    );

    const renderContent = () => {
        if (formattedFields.length === 0) {
            return (
                <div className="text-center p-4">
                    <div className="text-muted mb-3">
                        <CIcon icon={cilFile} size="xl" />
                    </div>
                    <p className="text-muted">No document information available</p>
                </div>
            );
        }

        return (
            <div className="document-info-list" role="list" aria-label="Document details">
                {formattedFields.map(({ key, label, value }) => (
                    <div
                        key={key}
                        className="info-row"
                        role="listitem"
                        tabIndex="0"
                        aria-label={`${label}: ${value}`}
                    >
                        <span className="info-label" id={`label-${key}`}>
                            {label}:
                        </span>
                        <span
                            className="info-value"
                            aria-labelledby={`label-${key}`}
                            title={value}
                        >
                            {value}
                        </span>
                    </div>
                ))}
            </div>
=======
    // Determine card title based on type
    const getCardTitle = (type) => {
        switch (type) {
            case 'contract':
                return 'Contract Information';
            case 'kif':
                return 'KIF (Sales Invoice) Information';
            case 'kuf':
                return 'KUF (Purchase Invoice) Information';
            default:
                return 'Document Information';
        }
    };

    const cardTitle = getCardTitle(type);

    // Handle loading state
    if (loading) {
        return (
            <DocInfoCard
                title={cardTitle}
                message="Loading document information..."
                ariaProps={{ 'aria-busy': 'true', role: 'status' }}
            />
        );
    }

    // Handle error state
    if (error) {
        return (
            <DocInfoCard
                title="Error Loading Document"
                message={error.message || 'Failed to load document information'}
                isError={true}
                ariaProps={{ role: 'alert' }}
            />
        );
    }

    // Handle empty state
    if (!data || formattedFields.length === 0) {
        return (
            <DocInfoCard
                title={cardTitle}
                message="No document information available"
            />
>>>>>>> 28b3bd8f
        );
    };

    // Main content state
    return (
<<<<<<< HEAD
        <CCard className="h-100 shadow-sm detail-card">
            <CardHeader />
            <CCardBody>
                {renderContent()}
            </CCardBody>
        </CCard>
    );
};

=======
        <DocInfoCard title={cardTitle}>
            <div className="document-info-list" role="list" aria-label="Document details">
                {formattedFields.map(({ key, label, value }) => (
                    <div
                        key={key}
                        className="info-row"
                        role="listitem"
                        tabIndex="0"
                        aria-label={`${label}: ${value}`}
                    >
                        <span className="info-label" id={`label-${key}`}>
                            {label}:
                        </span>
                        <span
                            className="info-value"
                            aria-labelledby={`label-${key}`}
                            title={value}
                        >
                            {value}
                        </span>
                    </div>
                ))}
            </div>
        </DocInfoCard>
    );
};


>>>>>>> 28b3bd8f
export default DocumentInfo;<|MERGE_RESOLUTION|>--- conflicted
+++ resolved
@@ -1,11 +1,4 @@
 import { useMemo } from 'react';
-<<<<<<< HEAD
-import { CCard, CCardHeader, CCardBody, CCardTitle } from '@coreui/react';
-import CIcon from '@coreui/icons-react';
-import { cilFile } from '@coreui/icons';
-=======
-import PropTypes from 'prop-types';
->>>>>>> 28b3bd8f
 import {
     DOCUMENT_FIELD_CONFIGS,
     formatValue
@@ -20,13 +13,7 @@
  * KIF (Sales Invoices), and Contracts based on the database schema.
  * 
  * @param {Object} data - The document data object
-<<<<<<< HEAD
- * @param {string} type - The document type: 'kuf' for purchase invoices, 'kif' for sales invoices
-=======
  * @param {string} type - The document type: 'kuf' for purchase invoices, 'kif' for sales invoices, 'contract' for contracts
- * @param {boolean} loading - Loading state
- * @param {Error} error - Error state
->>>>>>> 28b3bd8f
  */
 const DocumentInfo = ({ data, type }) => {
     // Memoize field configuration to prevent unnecessary re-renders
@@ -50,115 +37,28 @@
             .filter(Boolean);
     }, [data, fields]);
 
-<<<<<<< HEAD
-    const CardHeader = () => (
-        <CCardHeader>
-            <CCardTitle className="mb-0">
-                <CIcon icon={cilFile} className="me-2" aria-hidden="true" />
-                Document Information
-            </CCardTitle>
-        </CCardHeader>
-    );
-
-    const renderContent = () => {
-        if (formattedFields.length === 0) {
-            return (
-                <div className="text-center p-4">
-                    <div className="text-muted mb-3">
-                        <CIcon icon={cilFile} size="xl" />
-                    </div>
-                    <p className="text-muted">No document information available</p>
-                </div>
-            );
-        }
-
-        return (
-            <div className="document-info-list" role="list" aria-label="Document details">
-                {formattedFields.map(({ key, label, value }) => (
-                    <div
-                        key={key}
-                        className="info-row"
-                        role="listitem"
-                        tabIndex="0"
-                        aria-label={`${label}: ${value}`}
-                    >
-                        <span className="info-label" id={`label-${key}`}>
-                            {label}:
-                        </span>
-                        <span
-                            className="info-value"
-                            aria-labelledby={`label-${key}`}
-                            title={value}
-                        >
-                            {value}
-                        </span>
-                    </div>
-                ))}
-            </div>
-=======
-    // Determine card title based on type
-    const getCardTitle = (type) => {
-        switch (type) {
-            case 'contract':
-                return 'Contract Information';
-            case 'kif':
-                return 'KIF (Sales Invoice) Information';
-            case 'kuf':
-                return 'KUF (Purchase Invoice) Information';
-            default:
-                return 'Document Information';
-        }
-    };
-
-    const cardTitle = getCardTitle(type);
-
-    // Handle loading state
-    if (loading) {
-        return (
-            <DocInfoCard
-                title={cardTitle}
-                message="Loading document information..."
-                ariaProps={{ 'aria-busy': 'true', role: 'status' }}
-            />
-        );
-    }
-
-    // Handle error state
-    if (error) {
-        return (
-            <DocInfoCard
-                title="Error Loading Document"
-                message={error.message || 'Failed to load document information'}
-                isError={true}
-                ariaProps={{ role: 'alert' }}
-            />
-        );
-    }
+    // Memoize card title to prevent unnecessary re-computation
+    const cardTitle = useMemo(() => {
+        const titles = {
+            contract: 'Contract Information',
+            kif: 'KIF (Sales Invoice) Information',
+            kuf: 'KUF (Purchase Invoice) Information'
+        };
+        return titles[type] || 'Document Information';
+    }, [type]);
 
     // Handle empty state
-    if (!data || formattedFields.length === 0) {
+    if (formattedFields.length === 0) {
         return (
             <DocInfoCard
                 title={cardTitle}
                 message="No document information available"
             />
->>>>>>> 28b3bd8f
         );
-    };
+    }
 
     // Main content state
     return (
-<<<<<<< HEAD
-        <CCard className="h-100 shadow-sm detail-card">
-            <CardHeader />
-            <CCardBody>
-                {renderContent()}
-            </CCardBody>
-        </CCard>
-    );
-};
-
-=======
         <DocInfoCard title={cardTitle}>
             <div className="document-info-list" role="list" aria-label="Document details">
                 {formattedFields.map(({ key, label, value }) => (
@@ -186,6 +86,4 @@
     );
 };
 
-
->>>>>>> 28b3bd8f
 export default DocumentInfo;