--- conflicted
+++ resolved
@@ -72,17 +72,6 @@
     };
 
     return (
-<<<<<<< HEAD
-
-        <Card className="shadow-sm border-0 table-card">
-            <Card.Body>
-                <Row className="align-items-center mb-3">
-                    <Col className="d-flex justify-content-between flex-wrap">
-                        <Card.Title className="dynamic-table-title">{title}</Card.Title>
-                        {uploadButton && <div className="ms-3">{uploadButton}</div>}
-                    </Col>
-                </Row>
-=======
         <Container fluid="xxl" className="dynamic-table-container">
             <Card className="shadow-sm border-0">
                 <Card.Body>
@@ -134,53 +123,10 @@
                             responsive
                         />
                     )}
->>>>>>> bfb75771
 
-                {isMobile ? (
-                    <div className="stacked-table">
-                        {data.map((row, rowIndex) => (
-                            <Card className="mb-3 stacked-row" key={rowIndex}>
-                                <Card.Body>
-                                    {columns.map((col, colIndex) => (
-                                        <div key={colIndex} className="stacked-cell">
-                                            <div className="fw-bold stacked-label">{col.name}</div>
-                                            <div className="stacked-value">{getCellValue(col, row)}</div>
-                                        </div>
-                                    ))}
-                                </Card.Body>
-                            </Card>
-                        ))}
-                    </div>
-                ) : (
-                    <DataTable
-                        columns={columns}
-                        data={data}
-                        progressPending={loading}
-                        progressComponent={<Spinner animation="border" />}
-                        pagination
-                        paginationServer
-                        paginationTotalRows={totalRows}
-                        onChangeRowsPerPage={(newPerPage) => {
-                            setPerPage(newPerPage);
-                            setPage(1);
-                        }}
-                        onChangePage={(p) => setPage(p)}
-                        onSort={(col, dir) => {
-                            // Use selector if it's a string, otherwise use sortField
-                            setSortField(typeof col.selector === 'string' ? col.selector : col.sortField);
-                            setSortOrder(dir);
-                        }}
-                        onRowClicked={onRowClick}
-                        sortServer
-                        highlightOnHover
-                        pointerOnHover
-                        responsive
-                        className='dynamic-table'
-                    />
-                )}
-
-            </Card.Body>
-        </Card>
+                </Card.Body>
+            </Card>
+        </Container>
     );
 };
 
