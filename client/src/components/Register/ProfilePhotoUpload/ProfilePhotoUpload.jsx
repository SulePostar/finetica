--- conflicted
+++ resolved
@@ -9,12 +9,7 @@
 const ProfilePhotoUpload = ({ onPhotoSelect, disabled = false }) => {
     const [showModal, setShowModal] = useState(false);
     const [selectedFile, setSelectedFile] = useState(null);
-<<<<<<< HEAD
     const [previewUrl, setPreviewUrl] = useState(initialPhoto);
-=======
-    const [previewUrl, setPreviewUrl] = useState(null);
-    const [error, setError] = useState('');
->>>>>>> af8d4acb
 
     const handlePhotoClick = useCallback(() => {
         if (!disabled) {
