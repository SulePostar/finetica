import { useState, useRef } from 'react';
import {
    CModal,
    CModalHeader,
    CModalBody,
    CModalFooter,
    CButton,
    CForm,
    CFormInput,
    CFormLabel,
    CSpinner,
    CProgress,
} from '@coreui/react';
import CIcon from '@coreui/icons-react';
import { cilCloudUpload, cilDescription, cilCheckCircle, cilFile } from '@coreui/icons';
<<<<<<< HEAD
import FileUploadService from '../../services/fileUploadService';
import notify from '../../utilis/toastHelper';
=======
import { uploadFile } from '../../lib/uploadFile';
import './FileUploadModal.css';
>>>>>>> af8d4acb

const FileUploadModal = ({ visible, onClose, bucketName, onUploadSuccess, onUploadError }) => {
    const [selectedFile, setSelectedFile] = useState(null);
    const [fileName, setFileName] = useState('');
    const [uploading, setUploading] = useState(false);
    const [uploadProgress, setUploadProgress] = useState(0);
    const [dragOver, setDragOver] = useState(false);
    const fileInputRef = useRef(null);

    const handleFileSelect = (event) => {
        const file = event.target.files[0];
        if (file) {
            setSelectedFile(file);
            setFileName(file.name);
        }
    };

    const handleDrop = (event) => {
        event.preventDefault();
        setDragOver(false);
        const files = event.dataTransfer.files;
        if (files.length > 0) {
            const file = files[0];
            setSelectedFile(file);
            setFileName(file.name);
        }
    }; const handleDragOver = (event) => {
        event.preventDefault();
        setDragOver(true);
    };

    const handleDragLeave = (event) => {
        event.preventDefault();
        setDragOver(false);
    };

    const handleFileNameChange = (event) => {
        setFileName(event.target.value);
    };

    const triggerFileSelect = () => {
        fileInputRef.current?.click();
    };

    const handleUpload = async () => {
        if (!selectedFile) {
            notify.onError('Please select a file to upload');
            return;
        }

        const finalFileName = fileName.trim() || selectedFile.name;

        setUploading(true);
        setUploadProgress(0);

        try {
            // Create a new file with the custom name if different
            let fileToUpload = selectedFile;
            if (finalFileName !== selectedFile.name) {
                fileToUpload = new File([selectedFile], finalFileName, {
                    type: selectedFile.type,
                    lastModified: selectedFile.lastModified,
                });
            }

            // Simulate progress for better UX
            const progressInterval = setInterval(() => {
                setUploadProgress(prev => {
                    if (prev >= 90) {
                        clearInterval(progressInterval);
                        return prev;
                    }
                    return prev + 10;
                });
            }, 100);

            const result = await FileUploadService.uploadFile(fileToUpload, bucketName);

            clearInterval(progressInterval);
            setUploadProgress(100);

            if (result.success) {
<<<<<<< HEAD
                notify.onSuccess(`File "${finalFileName}" uploaded successfully to ${bucketName.toUpperCase()} bucket!`);
=======
                setUploadSuccess(true);
                if (onUploadSuccess) {
                    onUploadSuccess(result);
                }
>>>>>>> af8d4acb
                setTimeout(() => {
                    handleClose();
                }, 1500);
            } else {
<<<<<<< HEAD
                notify.onError(result.error || 'Upload failed. Please try again.');
            }
        } catch (error) {
            notify.onError(error.message || 'Upload failed. Please try again.');
=======
                setUploadError('Upload failed. Please try again.');
                if (onUploadError) {
                    onUploadError(new Error('Upload failed. Please try again.'));
                }
            }
        } catch (error) {
            console.error('Upload error:', error);
            setUploadError(error.message || 'Upload failed. Please try again.');
            if (onUploadError) {
                onUploadError(error);
            }
>>>>>>> af8d4acb
        } finally {
            setUploading(false);
        }
    };

    const handleClose = () => {
        if (!uploading) {
            setSelectedFile(null);
            setFileName('');
            setUploadProgress(0);
            setDragOver(false);
            onClose();
        }
    };

    const formatFileSize = (bytes) => {
        if (bytes === 0) return '0 Bytes';
        const k = 1024;
        const sizes = ['Bytes', 'KB', 'MB', 'GB'];
        const i = Math.floor(Math.log(bytes) / Math.log(k));
        return parseFloat((bytes / Math.pow(k, i)).toFixed(2)) + ' ' + sizes[i];
    };

    return (
        <CModal
            visible={visible}
            onClose={handleClose}
            alignment="center"
            size="lg"
            backdrop="static"
            className="upload-modal"
        >
            <CModalHeader closeButton={!uploading}>
                <div className="d-flex align-items-center">
                    <CIcon icon={cilCloudUpload} className="me-2" />
                    Upload File to{' '}
                    {bucketName.toUpperCase()}
                </div>
            </CModalHeader>

            <CModalBody>
                <CForm>
                    <div className="mb-3">
                        <CFormLabel htmlFor="fileInput">Select File</CFormLabel>

                        {/* File Drop Area */}
                        <div
                            className={`file-input-area ${dragOver ? 'drag-over' : ''} ${selectedFile ? 'has-file' : ''}`}
                            onDrop={handleDrop}
                            onDragOver={handleDragOver}
                            onDragLeave={handleDragLeave}
                            onClick={triggerFileSelect}
                        >
                            <input
                                type="file"
                                ref={fileInputRef}
                                onChange={handleFileSelect}
                                disabled={uploading}
                                className="d-none"
                            />

                            {selectedFile ? (
                                <div className="text-center">
                                    <CIcon icon={cilFile} size="2xl" className="text-success mb-2" />
                                    <div className="fw-bold text-success">{selectedFile.name}</div>
                                    <div className="text-muted small">
                                        {formatFileSize(selectedFile.size)} • {selectedFile.type || 'Unknown type'}
                                    </div>
                                    <div className="text-muted small mt-2">
                                        Click to select a different file
                                    </div>
                                </div>
                            ) : (
                                <div className="text-center">
                                    <CIcon icon={cilCloudUpload} size="2xl" className="text-upload-primary mb-2" />
                                    <div className="fw-bold text-upload-primary">Drop your file here</div>
                                    <div className="text-muted">or click to browse</div>
                                </div>
                            )}
                        </div>
                    </div>

                    <div className="mb-3">
                        <CFormLabel htmlFor="fileName">
                            <CIcon icon={cilDescription} className="me-1" />
                            File Name (optional)
                        </CFormLabel>
                        <CFormInput
                            type="text"
                            id="fileName"
                            value={fileName}
                            onChange={handleFileNameChange}
                            placeholder="Enter custom file name or leave blank to use original"
                            disabled={uploading}
                        />
                        <small className="text-muted">
                            Leave empty to use the original file name: <strong>{selectedFile?.name}</strong>
                        </small>
                    </div>

                    {uploading && (
                        <div className="mb-3">
                            <div className="d-flex justify-content-between align-items-center mb-2">
                                <span className="fw-semibold text-upload-primary">Uploading to {bucketName.toUpperCase()} bucket...</span>
                                <span className="fw-bold text-upload-primary">{uploadProgress}%</span>
                            </div>
                            <CProgress
                                value={uploadProgress}
                                className="upload-progress"
                                color="primary"
                            />
                        </div>
                    )}
                </CForm>
            </CModalBody>

            <CModalFooter>
                <CButton
                    color="secondary"
                    onClick={handleClose}
                    disabled={uploading}
                    variant="outline"
                >
                    Cancel
                </CButton>
                <CButton
                    onClick={handleUpload}
                    disabled={!selectedFile || uploading}
                    className="upload-primary-button"
                >
                    {uploading ? (
                        <>
                            <CSpinner size="sm" className="me-2" />
                            Uploading...
                        </>
                    ) : (
                        <>
                            <CIcon icon={cilCloudUpload} className="me-2" />
                            Upload to {bucketName.toUpperCase()}
                        </>
                    )}
                </CButton>
            </CModalFooter>
        </CModal>
    );
};

export default FileUploadModal;<|MERGE_RESOLUTION|>--- conflicted
+++ resolved
@@ -13,13 +13,8 @@
 } from '@coreui/react';
 import CIcon from '@coreui/icons-react';
 import { cilCloudUpload, cilDescription, cilCheckCircle, cilFile } from '@coreui/icons';
-<<<<<<< HEAD
 import FileUploadService from '../../services/fileUploadService';
 import notify from '../../utilis/toastHelper';
-=======
-import { uploadFile } from '../../lib/uploadFile';
-import './FileUploadModal.css';
->>>>>>> af8d4acb
 
 const FileUploadModal = ({ visible, onClose, bucketName, onUploadSuccess, onUploadError }) => {
     const [selectedFile, setSelectedFile] = useState(null);
@@ -102,36 +97,15 @@
             setUploadProgress(100);
 
             if (result.success) {
-<<<<<<< HEAD
                 notify.onSuccess(`File "${finalFileName}" uploaded successfully to ${bucketName.toUpperCase()} bucket!`);
-=======
-                setUploadSuccess(true);
-                if (onUploadSuccess) {
-                    onUploadSuccess(result);
-                }
->>>>>>> af8d4acb
                 setTimeout(() => {
                     handleClose();
                 }, 1500);
             } else {
-<<<<<<< HEAD
                 notify.onError(result.error || 'Upload failed. Please try again.');
             }
         } catch (error) {
             notify.onError(error.message || 'Upload failed. Please try again.');
-=======
-                setUploadError('Upload failed. Please try again.');
-                if (onUploadError) {
-                    onUploadError(new Error('Upload failed. Please try again.'));
-                }
-            }
-        } catch (error) {
-            console.error('Upload error:', error);
-            setUploadError(error.message || 'Upload failed. Please try again.');
-            if (onUploadError) {
-                onUploadError(error);
-            }
->>>>>>> af8d4acb
         } finally {
             setUploading(false);
         }
