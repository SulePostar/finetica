--- conflicted
+++ resolved
@@ -12,17 +12,12 @@
     CProgress,
 } from '@coreui/react';
 import CIcon from '@coreui/icons-react';
-<<<<<<< HEAD
-import { cilCloudUpload, cilDescription, cilCheckCircle, cilFile } from '@coreui/icons';
-import { uploadFile } from '../../lib/uploadFile';
-=======
 import { cilCloudUpload, cilDescription, cilFile } from '@coreui/icons';
 import FileUploadService from '../../services/fileUploadService';
 import notify from '../../utilis/toastHelper';
->>>>>>> aa02af43
 import './FileUploadModal.css';
 
-const FileUploadModal = ({ visible, onClose, bucketName, onUploadSuccess, onUploadError }) => {
+const FileUploadModal = ({ visible, onClose, bucketName }) => {
     const [selectedFile, setSelectedFile] = useState(null);
     const [fileName, setFileName] = useState('');
     const [uploading, setUploading] = useState(false);
@@ -103,36 +98,15 @@
             setUploadProgress(100);
 
             if (result.success) {
-<<<<<<< HEAD
-                setUploadSuccess(true);
-                if (onUploadSuccess) {
-                    onUploadSuccess(result);
-                }
-=======
                 notify.onSuccess(`File "${finalFileName}" uploaded successfully to ${bucketName.toUpperCase()} bucket!`);
->>>>>>> aa02af43
                 setTimeout(() => {
                     handleClose();
                 }, 1500);
             } else {
-<<<<<<< HEAD
-                setUploadError('Upload failed. Please try again.');
-                if (onUploadError) {
-                    onUploadError(new Error('Upload failed. Please try again.'));
-                }
-            }
-        } catch (error) {
-            console.error('Upload error:', error);
-            setUploadError(error.message || 'Upload failed. Please try again.');
-            if (onUploadError) {
-                onUploadError(error);
-            }
-=======
                 notify.onError(result.error || 'Upload failed. Please try again.');
             }
         } catch (error) {
             notify.onError(error.message || 'Upload failed. Please try again.');
->>>>>>> aa02af43
         } finally {
             setUploading(false);
         }
