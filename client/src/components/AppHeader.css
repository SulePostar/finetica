<<<<<<< HEAD
.bg-dark-purple {
  background-color: #432e62df !important;
}

.bg-light-purple {
  background-color: #bfaee5ff !important;
}

.hover-dark:hover {
  background-color: rgba(255, 255, 255, 0.1) !important;
}

.hover-light:hover {
  background-color: rgba(0, 0, 0, 0.1) !important;
}

.h-64 {
  height: 64px !important;
}

=======
.app-header {
  border-bottom: 2px solid var(--cui-sidebar-border-color);
}

.header-back {
  color: var(--cui-header-color) !important;
}

.header-back:hover {
  background-color: var(--cui-sidebar-hover-bg) !important;
  text-decoration: none;
  color: var(--cui-header-color) !important;
}

.h-64 {
  height: 64px !important;
}

>>>>>>> 5031d6f3
.z-index-1060 {
  z-index: 1060 !important;
}

.fixed-header-nav .dropdown-menu {
  right: 0;
  left: auto;
}<|MERGE_RESOLUTION|>--- conflicted
+++ resolved
@@ -1,25 +1,3 @@
-<<<<<<< HEAD
-.bg-dark-purple {
-  background-color: #432e62df !important;
-}
-
-.bg-light-purple {
-  background-color: #bfaee5ff !important;
-}
-
-.hover-dark:hover {
-  background-color: rgba(255, 255, 255, 0.1) !important;
-}
-
-.hover-light:hover {
-  background-color: rgba(0, 0, 0, 0.1) !important;
-}
-
-.h-64 {
-  height: 64px !important;
-}
-
-=======
 .app-header {
   border-bottom: 2px solid var(--cui-sidebar-border-color);
 }
@@ -38,7 +16,6 @@
   height: 64px !important;
 }
 
->>>>>>> 5031d6f3
 .z-index-1060 {
   z-index: 1060 !important;
 }
