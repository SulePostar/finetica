--- conflicted
+++ resolved
@@ -1,204 +1,17 @@
-<<<<<<< HEAD
-/* Dropdown icon colors for theme */
-.dropdown-icon-dark {
-  color: #fff !important;
-}
-.dropdown-icon-light {
-  color: #565656 !important;
-}
-/* Header Toggle Button - Always Visible */
-.header-toggler {
-  position: relative;
-  z-index: 1060;
-  transition: all 0.3s ease-in-out;
-=======
-.bg-dark-purple {
-  background-color: #432e62df !important;
->>>>>>> 70b3b344
+.app-header {
+  border-bottom: 1px solid var(--cui-sidebar-border-color);
 }
 
-.bg-light-purple {
-  background-color: #bfaee5ff !important;
+.header-back{
+  color: var(--cui-header-color) !important;
 }
 
-.hover-dark:hover {
-  background-color: rgba(255, 255, 255, 0.1) !important;
+.header-back:hover {
+  background-color: var(--cui-sidebar-hover-bg) !important;
+  text-decoration: none;
+  color: var(--cui-header-color) !important;
 }
 
-.hover-light:hover {
-  background-color: rgba(0, 0, 0, 0.1) !important;
-}
-
-<<<<<<< HEAD
-/* Main Header Styles */
-
-.app-header {
-  width: 100%;
-  margin-left: 0;
-  z-index: 1040;
-  transition: background-color 0.3s ease, color 0.3s ease, border-color 0.3s ease;
-  height: 64px;
-  min-height: 64px;
-  position: fixed;
-  top: 0;
-  left: 0;
-}
-
-/* Header Container Styles */
-.header-container-fluid {
-  height: 64px;
-  min-height: 64px;
-  display: flex;
-  align-items: center;
-  transition: margin-left 0.3s ease-in-out, background-color 0.3s ease, color 0.3s ease,
-    border-color 0.3s ease;
-  width: 100%;
-  border-bottom: 1px solid var(--cui-sidebar-border-color);
-  background-color: var(--cui-sidebar-bg);
-  color: var(--cui-sidebar-color);
-}
-
-/* Back Button Styles */
-
-.back-button {
-  border: 1px solid var(--cui-sidebar-active-color);
-  border-radius: 6px;
-  padding: 8px 12px;
-  background-color: transparent;
-  color: var(--cui-sidebar-color);
-  cursor: pointer;
-  display: flex;
-  align-items: center;
-  justify-content: center;
-  transition: background-color 0.3s ease, color 0.3s ease, border-color 0.3s ease;
-  font-size: 0.875rem;
-  transition: color 0.3s ease, background-color 0.3s ease, border-color 0.3s ease;
-}
-.back-icon {
-  color: var(--cui-sidebar-active-color) !important;
-}
-
-.back-button:hover {
-  background-color: #ede9fe;
-}
-
-[data-coreui-theme='dark'] .back-button:hover {
-  background-color: rgba(255, 255, 255, 0.1);
-}
-
-/* Header Toggle Button Styles */
-
-.header-toggle-btn {
-  border: none;
-  border-radius: 6px;
-  padding: 10px;
-  background-color: transparent;
-  cursor: pointer;
-  display: flex;
-  align-items: center;
-  justify-content: center;
-  transition: background-color 0.3s ease, color 0.3s ease, border-color 0.3s ease;
-  color: var(--cui-sidebar-color);
-  transition: color 0.3s ease, background-color 0.3s ease, border-color 0.3s ease;
-}
-.header-menu-icon {
-  color: var(--cui-sidebar-icon-color) !important;
-}
-
-.header-toggle-btn.toggle-dark {
-  color: #ffffff;
-}
-
-.header-toggle-btn.toggle-light {
-  color: #000000;
-}
-
-.header-toggle-btn:hover.toggle-dark {
-  background-color: rgba(255, 255, 255, 0.1);
-}
-
-.header-toggle-btn:hover.toggle-light {
-  background-color: rgba(0, 0, 0, 0.1);
-}
-
-/* Menu Icon Styles */
-.menu-icon-dark {
-  color: #ffffff;
-}
-
-.menu-icon-light {
-  color: #565656;
-}
-
-/* Flex spacer */
-.flex-spacer {
-  flex-grow: 1;
-}
-
-/* Fixed Header Nav Gap */
-.fixed-header-nav-gap {
-  gap: 1rem;
-}
-
-/* Sidebar Animation Support */
-.sidebar-hidden {
-  transform: translateX(-100%);
-  transition: transform 0.3s ease-in-out;
-}
-
-.sidebar-visible {
-  transform: translateX(0);
-  transition: transform 0.3s ease-in-out;
-}
-
-.sidebar-collapsed {
-  width: 56px !important;
-  transition: width 0.3s ease-in-out;
-}
-
-.sidebar-expanded {
-  width: 240px !important;
-  transition: width 0.3s ease-in-out;
-}
-
-/* Main content adjustment when sidebar changes */
-.main-content-expanded {
-  margin-left: 0 !important;
-  transition: margin-left 0.3s ease-in-out;
-}
-
-.main-content-normal {
-  margin-left: 240px;
-  transition: margin-left 0.3s ease-in-out;
-}
-
-.main-content-collapsed {
-  margin-left: 56px;
-  transition: margin-left 0.3s ease-in-out;
-}
-
-/* Fixed Right Navigation */
-
-.fixed-header-nav {
-  position: fixed;
-  top: 0;
-  right: 0;
-  z-index: 1060;
-  height: 64px;
-  display: flex;
-  align-items: center;
-  padding: 0 1rem;
-  transition: background-color 0.3s ease, color 0.3s ease, border-color 0.3s ease;
-  background-color: var(--cui-sidebar-bg);
-  color: var(--cui-sidebar-color);
-}
-
-/* Responsive adjustments for smaller screens */
-@media (max-width: 768px) {
-  .fixed-header-nav {
-    display: none;
-  }
-=======
 .h-64 {
   height: 64px !important;
 }
@@ -210,5 +23,4 @@
 .fixed-header-nav .dropdown-menu {
   right: 0;
   left: auto;
->>>>>>> 70b3b344
 }