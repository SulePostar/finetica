import { CNavItem, CNavTitle, CNavGroup } from '@coreui/react';
<<<<<<< HEAD
import { cilHome, cilFile, cilBank, cilSettings, cilUser, cilShieldAlt, cilTag, cilBriefcase } from '@coreui/icons';
=======
import { cilWarning, cilWallet, cilFolderOpen, cilCalculator, cilSpeedometer, cilDescription, cilSettings, cilPeople, cilShieldAlt, cilBriefcase } from '@coreui/icons';
>>>>>>> 70b3b344

const _nav = [
  {
    component: CNavItem,
    name: 'Finetica',
    to: '/',
    icon: cilHome,
  },
  {
    component: CNavTitle,
    name: 'Components',
  },
  {
    component: CNavItem,
    name: 'Bank Transactions',
    to: '/bank-transactions',
    icon: cilCalculator,
  },
  {
    component: CNavItem,
    name: 'Contracts',
    to: '/contracts',
    icon: cilFile,
  },
  {
    component: CNavItem,
    name: 'KIF',
    to: '/kif',
<<<<<<< HEAD
    icon: cilTag,
=======
    icon: cilWallet,
>>>>>>> 70b3b344
  },
  {
    component: CNavItem,
    name: 'KUF',
    to: '/kuf',
<<<<<<< HEAD
    icon: cilTag,
  },
  {
    component: CNavItem,
    name: 'Bank Transactions',
    to: '/bank-transactions',
    icon: cilBank,
=======
    icon: cilFolderOpen,
>>>>>>> 70b3b344
  },
  {
    component: CNavItem,
    name: 'Partners',
    to: '/partners',
    icon: cilBriefcase,
  },
  {
    component: CNavTitle,
    name: 'Issues',
  },
  {
    component: CNavItem,
    name: 'Invalid PDFs',
    to: '/invalid-pdfs',
    icon: cilWarning,
  },
  {
    component: CNavTitle,
    name: 'Dashboard',
    adminOnly: true,
  },
  {
    component: CNavGroup,
    name: 'Management',
    icon: cilSettings,
    adminOnly: true,
    items: [
      {
        component: CNavItem,
        name: 'Users',
        to: '/admin/users',
        icon: cilUser,
      },
      {
        component: CNavItem,
        name: 'Roles/Status',
        to: '/admin/role-status',
        icon: cilShieldAlt,
      },
    ],
  },
];

export default _nav;<|MERGE_RESOLUTION|>--- conflicted
+++ resolved
@@ -1,9 +1,6 @@
 import { CNavItem, CNavTitle, CNavGroup } from '@coreui/react';
-<<<<<<< HEAD
-import { cilHome, cilFile, cilBank, cilSettings, cilUser, cilShieldAlt, cilTag, cilBriefcase } from '@coreui/icons';
-=======
-import { cilWarning, cilWallet, cilFolderOpen, cilCalculator, cilSpeedometer, cilDescription, cilSettings, cilPeople, cilShieldAlt, cilBriefcase } from '@coreui/icons';
->>>>>>> 70b3b344
+import { cilHome, cilFile, cilBank, cilSettings, cilUser, cilShieldAlt, cilTag, cilBriefcase, cilWarning } from '@coreui/icons';
+
 
 const _nav = [
   {
@@ -18,12 +15,6 @@
   },
   {
     component: CNavItem,
-    name: 'Bank Transactions',
-    to: '/bank-transactions',
-    icon: cilCalculator,
-  },
-  {
-    component: CNavItem,
     name: 'Contracts',
     to: '/contracts',
     icon: cilFile,
@@ -32,17 +23,12 @@
     component: CNavItem,
     name: 'KIF',
     to: '/kif',
-<<<<<<< HEAD
     icon: cilTag,
-=======
-    icon: cilWallet,
->>>>>>> 70b3b344
   },
   {
     component: CNavItem,
     name: 'KUF',
     to: '/kuf',
-<<<<<<< HEAD
     icon: cilTag,
   },
   {
@@ -50,9 +36,6 @@
     name: 'Bank Transactions',
     to: '/bank-transactions',
     icon: cilBank,
-=======
-    icon: cilFolderOpen,
->>>>>>> 70b3b344
   },
   {
     component: CNavItem,
