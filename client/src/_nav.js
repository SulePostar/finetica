--- conflicted
+++ resolved
@@ -1,9 +1,5 @@
-<<<<<<< HEAD
 import { CNavItem, CNavTitle, CNavGroup } from '@coreui/react';
-=======
-import { CNavItem, CNavTitle } from '@coreui/react';
 import { cilHome, cilListNumbered, cilList, cilCalculator, cilSpeedometer } from '@coreui/icons';
->>>>>>> f0653453
 
 const _nav = [
   {
