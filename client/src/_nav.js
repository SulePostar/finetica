import { CNavItem, CNavTitle, CNavGroup } from '@coreui/react';
<<<<<<< HEAD
import { cilHome, cilListNumbered, cilList, cilCalculator, cilSpeedometer, cilChart, cilDescription, cilSettings, cilPeople, cilShieldAlt, cilBriefcase } from '@coreui/icons';
=======
import { cilHome, cilFile, cilBank, cilSettings, cilUser, cilShieldAlt, cilTag, cilBriefcase, cilWarning } from '@coreui/icons';

>>>>>>> bfb75771

const _nav = [
  {
    component: CNavItem,
    name: 'Finetica',
    to: '/',
    icon: cilHome,
  },
  {
    component: CNavTitle,
    name: 'Components',
  },
  {
    component: CNavItem,
    name: 'Bank Transactions',
    to: '/bank-transactions',
    icon: cilBank,
  },
  {
    component: CNavItem,
    name: 'Contracts',
    to: '/contracts',
    icon: cilFile,
  },
  {
    component: CNavItem,
    name: 'KIF',
    to: '/kif',
    icon: cilTag,
  },
  {
    component: CNavItem,
    name: 'KUF',
    to: '/kuf',
    icon: cilTag,
  },
  {
    component: CNavItem,
    name: 'Partners',
    to: '/partners',
    icon: cilBriefcase,
  },
  {
    component: CNavTitle,
    name: 'Issues',
  },
  {
    component: CNavItem,
    name: 'Invalid PDFs',
    to: '/invalid-pdfs',
    icon: cilWarning,
  },
  {
    component: CNavTitle,
    name: 'Dashboard',
    adminOnly: true,
  },
  {
    component: CNavGroup,
    name: 'Management',
    icon: cilSettings,
    adminOnly: true,
    items: [
      {
        component: CNavItem,
        name: 'Users',
        to: '/admin/users',
        icon: cilUser,
      },
      {
        component: CNavItem,
        name: 'Roles/Status',
        to: '/admin/role-status',
        icon: cilShieldAlt,
      },
      {
        component: CNavItem,
        name: 'Activity Logs',
        to: '/admin/activity-logs',
        icon: cilChart,
      },
    ],
  },
];

export default _nav;<|MERGE_RESOLUTION|>--- conflicted
+++ resolved
@@ -1,10 +1,6 @@
 import { CNavItem, CNavTitle, CNavGroup } from '@coreui/react';
-<<<<<<< HEAD
-import { cilHome, cilListNumbered, cilList, cilCalculator, cilSpeedometer, cilChart, cilDescription, cilSettings, cilPeople, cilShieldAlt, cilBriefcase } from '@coreui/icons';
-=======
 import { cilHome, cilFile, cilBank, cilSettings, cilUser, cilShieldAlt, cilTag, cilBriefcase, cilWarning } from '@coreui/icons';
 
->>>>>>> bfb75771
 
 const _nav = [
   {
