import { CNavItem, CNavTitle, CNavGroup } from '@coreui/react';
<<<<<<< HEAD
import { cilHome, cilChart, cilFile, cilBank, cilSettings, cilUser, cilShieldAlt, cilTag, cilBriefcase, cilWarning } from '@coreui/icons';
=======
import { cilHome, cilFile, cilBank, cilChart, cilUser, cilShieldAlt, cilTag, cilBriefcase, cilWarning } from '@coreui/icons';
>>>>>>> 76fce315


const _nav = [
  {
    component: CNavItem,
    name: 'Finetica',
    to: '/',
    icon: cilHome,
  },
  {
    component: CNavTitle,
    name: 'Components',
  },
  {
    component: CNavItem,
    name: 'Bank Statements',
    to: '/bank-transactions',
    icon: cilBank,
  },
  {
    component: CNavItem,
    name: 'Contracts',
    to: '/contracts',
    icon: cilFile,
  },
  {
    component: CNavItem,
    name: 'KIF',
    to: '/kif',
    icon: cilTag,
  },
  {
    component: CNavItem,
    name: 'KUF',
    to: '/kuf',
    icon: cilTag,
  },
  {
    component: CNavItem,
    name: 'Partners',
    to: '/partners',
    icon: cilBriefcase,
  },
  {
    component: CNavTitle,
    name: 'Issues',
  },
  {
    component: CNavItem,
    name: 'Invalid PDFs',
    to: '/invalid-pdfs',
    icon: cilWarning,
  },
  {
    component: CNavTitle,
    name: 'Dashboard',
    adminOnly: true,
  },
  {
    component: CNavGroup,
    name: 'Management',
    icon: cilChart,
    adminOnly: true,
    items: [
      {
        component: CNavItem,
        name: 'Users',
        to: '/admin/users',
        icon: cilUser,
      },
      {
        component: CNavItem,
        name: 'Roles/Status',
        to: '/admin/role-status',
        icon: cilShieldAlt,
      },
      {
        component: CNavItem,
        name: 'Activity Logs',
        to: '/admin/activity-logs',
        icon: cilChart,
      },
    ],
  },
];

export default _nav;<|MERGE_RESOLUTION|>--- conflicted
+++ resolved
@@ -1,10 +1,16 @@
 import { CNavItem, CNavTitle, CNavGroup } from '@coreui/react';
-<<<<<<< HEAD
-import { cilHome, cilChart, cilFile, cilBank, cilSettings, cilUser, cilShieldAlt, cilTag, cilBriefcase, cilWarning } from '@coreui/icons';
-=======
-import { cilHome, cilFile, cilBank, cilChart, cilUser, cilShieldAlt, cilTag, cilBriefcase, cilWarning } from '@coreui/icons';
->>>>>>> 76fce315
-
+import {
+  cilHome,
+  cilChart,
+  cilFile,
+  cilBank,
+  cilChart,
+  cilUser,
+  cilShieldAlt,
+  cilTag,
+  cilBriefcase,
+  cilWarning,
+} from '@coreui/icons';
 
 const _nav = [
   {
