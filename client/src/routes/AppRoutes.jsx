--- conflicted
+++ resolved
@@ -107,7 +107,7 @@
           }
         />
 
-<<<<<<< HEAD
+
         <Route
           path="/contracts"
           element={
@@ -118,8 +118,7 @@
         />
 
         {/* Fallback for unknown routes */}
-=======
->>>>>>> 17bec784
+
         <Route path="*" element={<Navigate to="/login" replace />} />
       </Routes>
     </Suspense>
