import { CContainer, CSpinner } from '@coreui/react';
import React, { Suspense } from 'react';
import { Navigate, Route, Routes } from 'react-router-dom';
import ProtectedRoute from '../protectedRoutes/ProtectedRouter';

const DefaultLayout = React.lazy(() => import('../layout/DefaultLayout'));
const Register = React.lazy(() => import('../pages/Register/Register'));
const LoginPage = React.lazy(() => import('../pages/LoginPage/LoginPage'));
const AdminDashboard = React.lazy(() => import('../pages/AdminDashboard/AdminDashboard'));
const Kif = React.lazy(() => import('../pages/kif/Kif'));
const Vat = React.lazy(() => import('../pages/vat/Vat'));
const Kuf = React.lazy(() => import('../pages/kuf/Kuf'));
const GuestWrapper = React.lazy(() => import('../protectedRoutes/GuestWrapper'));
const KifTablePage = React.lazy(() => import('../pages/KIF/KIFTablePage'));

export default function AppRoutes() {
  return (
    <Suspense
      fallback={
        <CContainer className="pt-3 text-center" fluid>
          <CSpinner color="primary" variant="grow" />
        </CContainer>
      }
    >
      <Routes>
        <Route
          path="/register"
          element={
            <GuestWrapper>
              <Register />
            </GuestWrapper>
          }
        />
        <Route
          path="/login"
          element={
            <GuestWrapper>
              <LoginPage />
            </GuestWrapper>
          }
        />
        <Route
          path="/"
          element={
            <ProtectedRoute>
              <DefaultLayout />
            </ProtectedRoute>
          }
        />
        {/* Protected admin routes */}
        <Route
          path="/admin/*"
          element={
            <ProtectedRoute>
              <AdminDashboard />
            </ProtectedRoute>
          }
        />
        <Route
          path="/kif"
          element={
            <ProtectedRoute>
              <Kif />
            </ProtectedRoute>
          }
        />
<<<<<<< HEAD
        <Route
          path='/vat'
          element={
            <ProtectedRoute>
              <Vat />
            </ProtectedRoute>
          }
        />
        <Route
          path='/kuf'
          element={
            <ProtectedRoute>
              <Kuf />
            </ProtectedRoute>
          }
        />
=======

>>>>>>> df18a866
        {/* Fallback for unknown routes */}
        <Route path="*" element={<Navigate to="/login" replace />} />
      </Routes>
    </Suspense>
  );
}<|MERGE_RESOLUTION|>--- conflicted
+++ resolved
@@ -11,7 +11,6 @@
 const Vat = React.lazy(() => import('../pages/vat/Vat'));
 const Kuf = React.lazy(() => import('../pages/kuf/Kuf'));
 const GuestWrapper = React.lazy(() => import('../protectedRoutes/GuestWrapper'));
-const KifTablePage = React.lazy(() => import('../pages/KIF/KIFTablePage'));
 
 export default function AppRoutes() {
   return (
@@ -64,7 +63,6 @@
             </ProtectedRoute>
           }
         />
-<<<<<<< HEAD
         <Route
           path='/vat'
           element={
@@ -81,9 +79,7 @@
             </ProtectedRoute>
           }
         />
-=======
 
->>>>>>> df18a866
         {/* Fallback for unknown routes */}
         <Route path="*" element={<Navigate to="/login" replace />} />
       </Routes>
