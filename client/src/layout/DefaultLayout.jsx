<<<<<<< HEAD
import { Container, Row, Col } from 'react-bootstrap';
import { AppHeader, AppSidebar } from '../components/index';
=======
import React, { useEffect, useState } from 'react';
import { AppHeader, AppSidebar } from '../components/index';
import ExampleTable from '../components/Tables/ExampleTable';
import { useColorModes } from '@coreui/react';
>>>>>>> e6ef0218

const DefaultLayout = () => {
  const { colorMode, setColorMode } = useColorModes('coreui-free-react-admin-template-theme');
  const [isDarkMode, setIsDarkMode] = useState(false);

  useEffect(() => {
    if (colorMode === 'auto') {
      setColorMode('dark');
    }
  }, [colorMode, setColorMode]);

  useEffect(() => {
    const media = window.matchMedia('(prefers-color-scheme: dark)');

    const checkDarkMode = () => {
      const dark = colorMode === 'dark' || (colorMode === 'auto' && media.matches);
      setIsDarkMode(dark);
    };

    checkDarkMode();
    media.addEventListener('change', checkDarkMode);
    return () => media.removeEventListener('change', checkDarkMode);
  }, [colorMode]);

  return (
<<<<<<< HEAD
    <Container fluid className="min-vh-100 bg-light dark:bg-dark">
      <Row className="flex-nowrap">
        <Col xs="auto" className="p-0">
          <AppSidebar />
        </Col>
        <Col className="d-flex flex-column p-0">
          <AppHeader />
          <Container as="main" className="p-3 flex-grow-1">
          </Container>
        </Col>
      </Row>
    </Container>
=======
    <div className="d-flex flex-row min-vh-100 bg-light dark:bg-dark">
      <AppSidebar isDarkMode={isDarkMode} />
      <div className="wrapper d-flex flex-column flex-grow-1">
        <AppHeader />
        <main className="p-3 flex-grow-1">
          <ExampleTable />
        </main>
      </div>
    </div>
>>>>>>> e6ef0218
  );
};

export default DefaultLayout;<|MERGE_RESOLUTION|>--- conflicted
+++ resolved
@@ -1,12 +1,7 @@
-<<<<<<< HEAD
 import { Container, Row, Col } from 'react-bootstrap';
-import { AppHeader, AppSidebar } from '../components/index';
-=======
 import React, { useEffect, useState } from 'react';
 import { AppHeader, AppSidebar } from '../components/index';
-import ExampleTable from '../components/Tables/ExampleTable';
 import { useColorModes } from '@coreui/react';
->>>>>>> e6ef0218
 
 const DefaultLayout = () => {
   const { colorMode, setColorMode } = useColorModes('coreui-free-react-admin-template-theme');
@@ -32,11 +27,10 @@
   }, [colorMode]);
 
   return (
-<<<<<<< HEAD
     <Container fluid className="min-vh-100 bg-light dark:bg-dark">
       <Row className="flex-nowrap">
         <Col xs="auto" className="p-0">
-          <AppSidebar />
+          <AppSidebar isDarkMode={isDarkMode} />
         </Col>
         <Col className="d-flex flex-column p-0">
           <AppHeader />
@@ -45,17 +39,6 @@
         </Col>
       </Row>
     </Container>
-=======
-    <div className="d-flex flex-row min-vh-100 bg-light dark:bg-dark">
-      <AppSidebar isDarkMode={isDarkMode} />
-      <div className="wrapper d-flex flex-column flex-grow-1">
-        <AppHeader />
-        <main className="p-3 flex-grow-1">
-          <ExampleTable />
-        </main>
-      </div>
-    </div>
->>>>>>> e6ef0218
   );
 };
 
