{
  "name": "@coreui/coreui-free-react-admin-template",
  "version": "5.4.0",
  "description": "CoreUI Free React Admin Template",
  "homepage": ".",
  "bugs": {
    "url": "https://github.com/coreui/coreui-free-react-admin-template/issues"
  },
  "repository": {
    "type": "git",
    "url": "git@github.com:coreui/coreui-free-react-admin-template.git"
  },
  "license": "MIT",
  "author": "The CoreUI Team (https://github.com/orgs/coreui/people)",
  "scripts": {
    "build": "vite build",
    "lint": "eslint",
    "serve": "vite preview",
    "start": "vite"
  },
  "dependencies": {
<<<<<<< HEAD
    "@reduxjs/toolkit": "^2.8.2",
    "axios": "^1.11.0",
    "bootstrap": "^5.3.7",
    "jwt-decode": "^4.0.0",
    "react": "^19.1.0",
    "react-bootstrap": "^2.10.10",
    "react-dom": "^19.1.0",
=======
    "@coreui/chartjs": "^4.1.0",
    "@coreui/coreui": "^5.3.1",
    "@coreui/icons": "^3.0.1",
    "@coreui/icons-react": "^2.3.0",
    "@coreui/react": "^5.5.0",
    "@coreui/react-chartjs": "^3.0.0",
    "@coreui/utils": "^2.0.2",
    "@popperjs/core": "^2.11.8",
    "axios": "^1.11.0",
    "chart.js": "^4.4.7",
    "classnames": "^2.5.1",
    "core-js": "^3.40.0",
    "prop-types": "^15.8.1",
    "react": "^19.0.0",
    "react-dom": "^19.0.0",
>>>>>>> 98713225
    "react-redux": "^9.2.0",
    "react-router-dom": "^7.1.5",
    "redux": "5.0.1",
    "simplebar-react": "^3.3.0"
  },
  "devDependencies": {
    "@vitejs/plugin-react": "^4.3.4",
    "autoprefixer": "^10.4.20",
    "eslint": "^9.20.1",
    "eslint-config-prettier": "^10.0.1",
    "eslint-plugin-prettier": "^5.2.3",
    "eslint-plugin-react": "^7.37.4",
    "eslint-plugin-react-hooks": "^5.1.0",
    "globals": "^15.15.0",
    "postcss": "^8.5.2",
    "prettier": "3.5.1",
    "sass": "^1.85.0",
    "vite": "^6.1.0"
  }
}<|MERGE_RESOLUTION|>--- conflicted
+++ resolved
@@ -19,15 +19,6 @@
     "start": "vite"
   },
   "dependencies": {
-<<<<<<< HEAD
-    "@reduxjs/toolkit": "^2.8.2",
-    "axios": "^1.11.0",
-    "bootstrap": "^5.3.7",
-    "jwt-decode": "^4.0.0",
-    "react": "^19.1.0",
-    "react-bootstrap": "^2.10.10",
-    "react-dom": "^19.1.0",
-=======
     "@coreui/chartjs": "^4.1.0",
     "@coreui/coreui": "^5.3.1",
     "@coreui/icons": "^3.0.1",
@@ -43,7 +34,6 @@
     "prop-types": "^15.8.1",
     "react": "^19.0.0",
     "react-dom": "^19.0.0",
->>>>>>> 98713225
     "react-redux": "^9.2.0",
     "react-router-dom": "^7.1.5",
     "redux": "5.0.1",
