--- conflicted
+++ resolved
@@ -9,7 +9,6 @@
 <html lang="en">
 
 <head>
-<<<<<<< HEAD
   <meta charset="UTF-8" />
   <link rel="icon" type="image/jpeg" href="/symphonyis_logo.jpeg" />
   <meta name="viewport" content="width=device-width, initial-scale=1.0" />
@@ -20,24 +19,6 @@
 <body>
   <div id="root"></div>
   <script type="module" src="/src/main.jsx"></script>
-=======
-  <meta charset="utf-8">
-  <meta http-equiv="X-UA-Compatible" content="IE=edge">
-  <meta name="viewport" content="width=device-width, initial-scale=1, shrink-to-fit=no">
-  <meta name="description" content="CoreUI for React - Open Source Bootstrap Admin Template">
-  <meta name="author" content="Łukasz Holeczek">
-  <meta name="keyword" content="Bootstrap,Admin,Template,Open,Source,CSS,SCSS,HTML,RWD,Dashboard,React">
-  <title>CoreUI Free React.js Admin Template</title>
-</head>
-
-<body>
-  <noscript>
-    You need to enable JavaScript to run this app
-  </noscript>
-  <div id="root"></div>
-  <script type="module" src="/src/index.js"></script>
-  <!-- built files will be auto injected -->
->>>>>>> 3accc537
 </body>
 
 </html>